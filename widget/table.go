--- conflicted
+++ resolved
@@ -184,18 +184,11 @@
 	t.rowMarker.FillColor = theme.PrimaryColor()
 	t.rowMarker.Refresh()
 
-<<<<<<< HEAD
-=======
 	t.colHover.FillColor = theme.HoverColor()
 	t.colHover.Refresh()
 	t.rowHover.FillColor = theme.HoverColor()
 	t.rowHover.Refresh()
 
-	for _, div := range t.dividers {
-		div.(*canvas.Rectangle).FillColor = theme.ShadowColor()
-		div.Refresh()
-	}
->>>>>>> d51635c0
 	t.t.cells.Refresh()
 }
 
