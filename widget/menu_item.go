--- conflicted
+++ resolved
@@ -208,23 +208,7 @@
 	lastThemePadding float32
 	minSize          fyne.Size
 	text             *canvas.Text
-<<<<<<< HEAD
 	background       *canvas.Rectangle
-=======
-}
-
-func (r *menuItemRenderer) BackgroundColor() color.Color {
-	if !fyne.CurrentDevice().IsMobile() {
-		if r.i.isActive() {
-			return theme.FocusColor()
-		}
-		if r.i.hovered {
-			return theme.HoverColor()
-		}
-	}
-
-	return color.Transparent
->>>>>>> 73e3659e
 }
 
 func (r *menuItemRenderer) Layout(size fyne.Size) {
@@ -257,7 +241,12 @@
 }
 
 func (r *menuItemRenderer) Refresh() {
-	if !fyne.CurrentDevice().IsMobile() && (r.i.hovered || (r.i.child != nil && r.i.child.Visible())) {
+	if fyne.CurrentDevice().IsMobile() {
+		r.background.Hide()
+	} else if r.i.isActive() {
+		r.background.FillColor = theme.FocusColor()
+		r.background.Show()
+	} else if r.i.hovered {
 		r.background.FillColor = theme.HoverColor()
 		r.background.Show()
 	} else {
