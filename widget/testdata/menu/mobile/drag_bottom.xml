--- conflicted
+++ resolved
@@ -15,50 +15,27 @@
 					<radialGradient centerOffset="0.5,-0.5" pos="-4,90" size="4x4" startColor="shadow"/>
 					<linearGradient angle="270" endColor="shadow" pos="-4,0" size="4x90"/>
 				</widget>
-<<<<<<< HEAD
-				<widget size="28x90" type="*widget.Scroll">
-					<widget pos="0,-112" size="28x202" type="*widget.menuBox">
-						<rectangle fillColor="background" size="28x210"/>
-						<container pos="0,4" size="28x210">
-							<widget size="28x29" type="*widget.menuItem">
-								<text pos="8,4" size="12x21">A</text>
-							</widget>
-							<widget pos="0,33" size="28x29" type="*widget.menuItem">
-								<text pos="8,4" size="12x21">B</text>
-							</widget>
-							<widget pos="0,66" size="28x29" type="*widget.menuItem">
-								<text pos="8,4" size="12x21">C</text>
-=======
 				<widget size="27x90" type="*widget.Scroll">
 					<widget pos="0,-110" size="27x200" type="*widget.menuBox">
 						<rectangle fillColor="background" size="27x208"/>
 						<container pos="0,4" size="27x208">
 							<widget size="27x28" type="*widget.menuItem">
-								<text pos="8,4" size="9x20">A</text>
+								<text pos="8,4" size="11x20">A</text>
 							</widget>
 							<widget pos="0,32" size="27x28" type="*widget.menuItem">
-								<text pos="8,4" size="9x20">B</text>
+								<text pos="8,4" size="11x20">B</text>
 							</widget>
 							<widget pos="0,65" size="27x28" type="*widget.menuItem">
-								<text pos="8,4" size="9x20">C</text>
->>>>>>> 2ce1063f
+								<text pos="8,4" size="11x20">C</text>
 							</widget>
 							<widget pos="0,98" size="27x28" type="*widget.menuItem">
 								<text pos="8,4" size="11x20">D</text>
 							</widget>
-<<<<<<< HEAD
-							<widget pos="0,132" size="28x29" type="*widget.menuItem">
-								<text pos="8,4" size="12x21">E</text>
-							</widget>
-							<widget pos="0,165" size="28x29" type="*widget.menuItem">
-								<text pos="8,4" size="12x21">F</text>
-=======
 							<widget pos="0,130" size="27x28" type="*widget.menuItem">
-								<text pos="8,4" size="8x20">E</text>
+								<text pos="8,4" size="11x20">E</text>
 							</widget>
 							<widget pos="0,163" size="27x28" type="*widget.menuItem">
-								<text pos="8,4" size="7x20">F</text>
->>>>>>> 2ce1063f
+								<text pos="8,4" size="11x20">F</text>
 							</widget>
 						</container>
 					</widget>
