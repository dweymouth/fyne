--- conflicted
+++ resolved
@@ -6,11 +6,7 @@
 			<widget pos="0,2" size="120x33" type="*widget.entryContent">
 				<rectangle fillColor="primary" pos="16,6" size="22x21"/>
 				<widget size="120x33" type="*widget.textProvider">
-<<<<<<< HEAD
-					<text pos="8,6" size="112x21">Testing</text>
-=======
 					<text pos="8,6" size="108x21">Testing</text>
->>>>>>> 622d3efe
 				</widget>
 				<rectangle fillColor="primary" pos="37,6" size="2x21"/>
 			</widget>
