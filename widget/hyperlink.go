--- conflicted
+++ resolved
@@ -289,17 +289,13 @@
 }
 
 func (r *hyperlinkRenderer) Layout(s fyne.Size) {
-<<<<<<< HEAD
 	r.hl.propertyLock.RLock()
 	textSize := r.hl.textSize
-=======
 	innerPad := r.hl.Theme().Size(theme.SizeNameInnerPadding)
->>>>>>> 34502cd6
 	w := r.hl.focusWidth()
 	xposFocus := r.hl.focusXPos()
 	r.hl.propertyLock.RUnlock()
 
-	innerPad := theme.InnerPadding()
 	xposUnderline := xposFocus + innerPad/2
 	lineCount := float32(len(r.hl.provider.rowBounds))
 
@@ -319,17 +315,14 @@
 }
 
 func (r *hyperlinkRenderer) Refresh() {
+	r.hl.propertyLock.RLock()
+	defer r.hl.propertyLock.RUnlock()
+
 	th := r.hl.Theme()
 	v := fyne.CurrentApp().Settings().ThemeVariant()
 
 	r.hl.provider.Refresh()
-<<<<<<< HEAD
-	r.hl.propertyLock.RLock()
-	defer r.hl.propertyLock.RUnlock()
-	r.focus.StrokeColor = theme.FocusColor()
-=======
 	r.focus.StrokeColor = th.Color(theme.ColorNameFocus, v)
->>>>>>> 34502cd6
 	r.focus.Hidden = !r.hl.focused
 	r.focus.Refresh()
 	r.under.FillColor = th.Color(theme.ColorNameHyperlink, v)
