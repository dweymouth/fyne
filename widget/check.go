package widget

import (
	"fmt"
	"image/color"

	"fyne.io/fyne/v2"
	"fyne.io/fyne/v2/canvas"
	"fyne.io/fyne/v2/data/binding"
	"fyne.io/fyne/v2/driver/desktop"
	"fyne.io/fyne/v2/internal/widget"
	"fyne.io/fyne/v2/theme"
)

// Check widget has a text label and a checked (or unchecked) icon and triggers an event func when toggled
type Check struct {
	DisableableWidget
	Text    string
	Checked bool

	OnChanged func(bool) `json:"-"`

	focused bool
	hovered bool

	binder basicBinder

	minSize fyne.Size // cached for hover/tap position calculations
}

// NewCheck creates a new check widget with the set label and change handler
func NewCheck(label string, changed func(bool)) *Check {
	c := &Check{
		Text:      label,
		OnChanged: changed,
	}

	c.ExtendBaseWidget(c)
	return c
}

// NewCheckWithData returns a check widget connected with the specified data source.
//
// Since: 2.0
func NewCheckWithData(label string, data binding.Bool) *Check {
	check := NewCheck(label, nil)
	check.Bind(data)

	return check
}

// Bind connects the specified data source to this Check.
// The current value will be displayed and any changes in the data will cause the widget to update.
// User interactions with this Check will set the value into the data source.
//
// Since: 2.0
func (c *Check) Bind(data binding.Bool) {
	c.binder.SetCallback(c.updateFromData)
	c.binder.Bind(data)

	c.OnChanged = func(_ bool) {
		c.binder.CallWithData(c.writeData)
	}
}

// SetChecked sets the the checked state and refreshes widget
func (c *Check) SetChecked(checked bool) {
	c.propertyLock.Lock()
	if checked == c.Checked {
		c.propertyLock.Unlock()
		return
	}

	c.Checked = checked
	onChanged := c.OnChanged
	c.propertyLock.Unlock()

	if onChanged != nil {
		onChanged(checked)
	}

	c.Refresh()
}

// Hide this widget, if it was previously visible
func (c *Check) Hide() {
	if c.focused {
		c.FocusLost()
		impl := c.super()

		if c := fyne.CurrentApp().Driver().CanvasForObject(impl); c != nil {
			c.Focus(nil)
		}
	}

	c.BaseWidget.Hide()
}

// MouseIn is called when a desktop pointer enters the widget
func (c *Check) MouseIn(me *desktop.MouseEvent) {
	c.MouseMoved(me)
}

// MouseOut is called when a desktop pointer exits the widget
func (c *Check) MouseOut() {
	if c.hovered {
		c.hovered = false
		c.Refresh()
	}
}

// MouseMoved is called when a desktop pointer hovers over the widget
func (c *Check) MouseMoved(me *desktop.MouseEvent) {
	if c.Disabled() {
		return
	}

	oldHovered := c.hovered

	// only hovered if cached minSize has not been initialized (test code)
	// or the pointer is within the "active" area of the widget (its minSize)
	c.hovered = c.minSize.IsZero() ||
		(me.Position.X <= c.minSize.Width && me.Position.Y <= c.minSize.Height)

	if oldHovered != c.hovered {
		c.Refresh()
	}
}

// Tapped is called when a pointer tapped event is captured and triggers any change handler
func (c *Check) Tapped(pe *fyne.PointEvent) {
	if c.Disabled() {
		return
	}
	if !c.minSize.IsZero() &&
		(pe.Position.X > c.minSize.Width || pe.Position.Y > c.minSize.Height) {
		// tapped outside the active area of the widget
		return
	}

	if !c.focused && !fyne.CurrentDevice().IsMobile() {
		impl := c.super()

		if c := fyne.CurrentApp().Driver().CanvasForObject(impl); c != nil {
			c.Focus(impl.(fyne.Focusable))
		}
	}
	c.SetChecked(!c.Checked)
}

// MinSize returns the size that this widget should not shrink below
func (c *Check) MinSize() fyne.Size {
	c.ExtendBaseWidget(c)
	c.minSize = c.BaseWidget.MinSize()
	return c.minSize
}

// CreateRenderer is a private method to Fyne which links this widget to its renderer
func (c *Check) CreateRenderer() fyne.WidgetRenderer {
	c.ExtendBaseWidget(c)
	bg := canvas.NewImageFromResource(theme.CheckButtonFillIcon())
	icon := canvas.NewImageFromResource(theme.CheckButtonIcon())

	c.propertyLock.RLock()
	defer c.propertyLock.RUnlock()
	text := canvas.NewText(c.Text, theme.ForegroundColor())
	text.Alignment = fyne.TextAlignLeading

	focusIndicator := canvas.NewCircle(theme.BackgroundColor())
	r := &checkRenderer{
		widget.NewBaseRenderer([]fyne.CanvasObject{focusIndicator, bg, icon, text}),
		bg,
		icon,
		text,
		focusIndicator,
		c,
	}
	r.applyTheme()
	r.updateLabel()
	r.updateResource()
	r.updateFocusIndicator()
	return r
}

// FocusGained is called when the Check has been given focus.
func (c *Check) FocusGained() {
	if c.Disabled() {
		return
	}
	c.focused = true

	c.Refresh()
}

// FocusLost is called when the Check has had focus removed.
func (c *Check) FocusLost() {
	c.focused = false

	c.Refresh()
}

// TypedRune receives text input events when the Check is focused.
func (c *Check) TypedRune(r rune) {
	if c.Disabled() {
		return
	}
	if r == ' ' {
		c.SetChecked(!c.Checked)
	}
}

// TypedKey receives key input events when the Check is focused.
func (c *Check) TypedKey(key *fyne.KeyEvent) {}

// SetText sets the text of the Check
//
// Since: 2.4
func (c *Check) SetText(text string) {
	c.propertyLock.Lock()
	c.Text = text
	c.propertyLock.Unlock()
	c.Refresh()
}

// Unbind disconnects any configured data source from this Check.
// The current value will remain at the last value of the data source.
//
// Since: 2.0
func (c *Check) Unbind() {
	c.OnChanged = nil
	c.binder.Unbind()
}

func (c *Check) updateFromData(data binding.DataItem) {
	if data == nil {
		return
	}
	boolSource, ok := data.(binding.Bool)
	if !ok {
		return
	}
	val, err := boolSource.Get()
	if err != nil {
		fyne.LogError("Error getting current data value", err)
		return
	}
	c.SetChecked(val) // if val != c.Checked, this will call updateFromData again, but only once
}

func (c *Check) writeData(data binding.DataItem) {
	if data == nil {
		return
	}
	boolTarget, ok := data.(binding.Bool)
	if !ok {
		return
	}
	currentValue, err := boolTarget.Get()
	if err != nil {
		return
	}
	if currentValue != c.Checked {
		err := boolTarget.Set(c.Checked)
		if err != nil {
			fyne.LogError(fmt.Sprintf("Failed to set binding value to %t", c.Checked), err)
		}
	}
}

type checkRenderer struct {
	widget.BaseRenderer
	bg, icon       *canvas.Image
	label          *canvas.Text
	focusIndicator *canvas.Circle
	check          *Check
}

// MinSize calculates the minimum size of a check.
// This is based on the contained text, the check icon and a standard amount of padding added.
func (c *checkRenderer) MinSize() fyne.Size {
	pad4 := theme.InnerPadding() * 2
	min := c.label.MinSize().Add(fyne.NewSize(theme.IconInlineSize()+pad4, pad4))
<<<<<<< HEAD
	c.check.propertyLock.RLock()
	text := c.check.Text
	c.check.propertyLock.RUnlock()
	if text != "" {
=======
	if c.check.Text != "" {
>>>>>>> 9073c1bf
		min.Add(fyne.NewSize(theme.Padding(), 0))
	}

	return min
}

// Layout the components of the check widget
func (c *checkRenderer) Layout(size fyne.Size) {
<<<<<<< HEAD
	innerPadding := theme.InnerPadding()
	borderSize := theme.InputBorderSize()
	iconInlineSize := theme.IconInlineSize()

	focusIndicatorSize := fyne.NewSquareSize(iconInlineSize + innerPadding)
	c.focusIndicator.Resize(focusIndicatorSize)
	c.focusIndicator.Move(fyne.NewPos(borderSize, (size.Height-focusIndicatorSize.Height)/2))

	xOff := focusIndicatorSize.Width + borderSize*2
=======
	focusIndicatorSize := fyne.NewSquareSize(theme.IconInlineSize() + theme.InnerPadding())
	c.focusIndicator.Resize(focusIndicatorSize)
	c.focusIndicator.Move(fyne.NewPos(theme.InputBorderSize(), (size.Height-focusIndicatorSize.Height)/2))

	xOff := focusIndicatorSize.Width + theme.InputBorderSize()*2
>>>>>>> 9073c1bf
	labelSize := size.SubtractWidthHeight(xOff, 0)
	c.label.Resize(labelSize)
	c.label.Move(fyne.NewPos(xOff, 0))

<<<<<<< HEAD
	iconPos := fyne.NewPos(innerPadding/2+borderSize, (size.Height-iconInlineSize)/2)
	iconSize := fyne.NewSquareSize(iconInlineSize)
	c.bg.Move(iconPos)
	c.bg.Resize(iconSize)
	c.icon.Move(iconPos)
	c.icon.Resize(iconSize)
=======
	iconPos := fyne.NewPos(theme.InnerPadding()/2+theme.InputBorderSize(), (size.Height-theme.IconInlineSize())/2)
	iconSize := fyne.NewSquareSize(theme.IconInlineSize())
	c.bg.Move(iconPos)
	c.bg.Resize(iconSize)
	c.icon.Resize(iconSize)
	c.icon.Move(iconPos)
>>>>>>> 9073c1bf
}

// applyTheme updates this Check to the current theme
func (c *checkRenderer) applyTheme() {
	c.label.Color = theme.ForegroundColor()
	c.label.TextSize = theme.TextSize()
<<<<<<< HEAD
	if c.check.disabled.Load() {
=======
	if c.check.disabled {
>>>>>>> 9073c1bf
		c.label.Color = theme.DisabledColor()
	}
}

func (c *checkRenderer) Refresh() {
	c.check.propertyLock.RLock()
	c.applyTheme()
	c.updateLabel()
	c.updateResource()
	c.updateFocusIndicator()
	c.check.propertyLock.RUnlock()
	canvas.Refresh(c.check.super())
}

<<<<<<< HEAD
// must be called while holding c.check.propertyLock for reading
=======
>>>>>>> 9073c1bf
func (c *checkRenderer) updateLabel() {
	c.label.Text = c.check.Text
}

<<<<<<< HEAD
// must be called while holding c.check.propertyLock for reading
func (c *checkRenderer) updateResource() {
	res := theme.NewThemedResource(theme.CheckButtonIcon())
	res.ColorName = theme.ColorNameInputBorder
	bgRes := theme.NewThemedResource(theme.CheckButtonFillIcon())
=======
func (c *checkRenderer) updateResource() {
	res := theme.NewThemedResource(theme.CheckButtonIcon())
	res.ColorName = theme.ColorNameInputBorder
	// TODO move to `theme.CheckButtonFillIcon()` when we add it in 2.4
	bgRes := theme.NewThemedResource(fyne.CurrentApp().Settings().Theme().Icon("iconNameCheckButtonFill"))
>>>>>>> 9073c1bf
	bgRes.ColorName = theme.ColorNameInputBackground

	if c.check.Checked {
		res = theme.NewThemedResource(theme.CheckButtonCheckedIcon())
		res.ColorName = theme.ColorNamePrimary
		bgRes.ColorName = theme.ColorNameBackground
	}
<<<<<<< HEAD
	if c.check.disabled.Load() {
=======
	if c.check.disabled {
		if c.check.Checked {
			res = theme.NewThemedResource(theme.CheckButtonCheckedIcon())
		}
>>>>>>> 9073c1bf
		res.ColorName = theme.ColorNameDisabled
		bgRes.ColorName = theme.ColorNameBackground
	}
	c.icon.Resource = res
	c.bg.Resource = bgRes
}

<<<<<<< HEAD
// must be called while holding c.check.propertyLock for reading
func (c *checkRenderer) updateFocusIndicator() {
	if c.check.disabled.Load() {
=======
func (c *checkRenderer) updateFocusIndicator() {
	if c.check.disabled {
>>>>>>> 9073c1bf
		c.focusIndicator.FillColor = color.Transparent
	} else if c.check.focused {
		c.focusIndicator.FillColor = theme.FocusColor()
	} else if c.check.hovered {
		c.focusIndicator.FillColor = theme.HoverColor()
	} else {
		c.focusIndicator.FillColor = color.Transparent
	}
}<|MERGE_RESOLUTION|>--- conflicted
+++ resolved
@@ -280,14 +280,10 @@
 func (c *checkRenderer) MinSize() fyne.Size {
 	pad4 := theme.InnerPadding() * 2
 	min := c.label.MinSize().Add(fyne.NewSize(theme.IconInlineSize()+pad4, pad4))
-<<<<<<< HEAD
 	c.check.propertyLock.RLock()
 	text := c.check.Text
 	c.check.propertyLock.RUnlock()
 	if text != "" {
-=======
-	if c.check.Text != "" {
->>>>>>> 9073c1bf
 		min.Add(fyne.NewSize(theme.Padding(), 0))
 	}
 
@@ -296,7 +292,6 @@
 
 // Layout the components of the check widget
 func (c *checkRenderer) Layout(size fyne.Size) {
-<<<<<<< HEAD
 	innerPadding := theme.InnerPadding()
 	borderSize := theme.InputBorderSize()
 	iconInlineSize := theme.IconInlineSize()
@@ -306,43 +301,23 @@
 	c.focusIndicator.Move(fyne.NewPos(borderSize, (size.Height-focusIndicatorSize.Height)/2))
 
 	xOff := focusIndicatorSize.Width + borderSize*2
-=======
-	focusIndicatorSize := fyne.NewSquareSize(theme.IconInlineSize() + theme.InnerPadding())
-	c.focusIndicator.Resize(focusIndicatorSize)
-	c.focusIndicator.Move(fyne.NewPos(theme.InputBorderSize(), (size.Height-focusIndicatorSize.Height)/2))
-
-	xOff := focusIndicatorSize.Width + theme.InputBorderSize()*2
->>>>>>> 9073c1bf
 	labelSize := size.SubtractWidthHeight(xOff, 0)
 	c.label.Resize(labelSize)
 	c.label.Move(fyne.NewPos(xOff, 0))
 
-<<<<<<< HEAD
 	iconPos := fyne.NewPos(innerPadding/2+borderSize, (size.Height-iconInlineSize)/2)
 	iconSize := fyne.NewSquareSize(iconInlineSize)
 	c.bg.Move(iconPos)
 	c.bg.Resize(iconSize)
 	c.icon.Move(iconPos)
 	c.icon.Resize(iconSize)
-=======
-	iconPos := fyne.NewPos(theme.InnerPadding()/2+theme.InputBorderSize(), (size.Height-theme.IconInlineSize())/2)
-	iconSize := fyne.NewSquareSize(theme.IconInlineSize())
-	c.bg.Move(iconPos)
-	c.bg.Resize(iconSize)
-	c.icon.Resize(iconSize)
-	c.icon.Move(iconPos)
->>>>>>> 9073c1bf
 }
 
 // applyTheme updates this Check to the current theme
 func (c *checkRenderer) applyTheme() {
 	c.label.Color = theme.ForegroundColor()
 	c.label.TextSize = theme.TextSize()
-<<<<<<< HEAD
 	if c.check.disabled.Load() {
-=======
-	if c.check.disabled {
->>>>>>> 9073c1bf
 		c.label.Color = theme.DisabledColor()
 	}
 }
@@ -357,27 +332,16 @@
 	canvas.Refresh(c.check.super())
 }
 
-<<<<<<< HEAD
 // must be called while holding c.check.propertyLock for reading
-=======
->>>>>>> 9073c1bf
 func (c *checkRenderer) updateLabel() {
 	c.label.Text = c.check.Text
 }
 
-<<<<<<< HEAD
 // must be called while holding c.check.propertyLock for reading
 func (c *checkRenderer) updateResource() {
 	res := theme.NewThemedResource(theme.CheckButtonIcon())
 	res.ColorName = theme.ColorNameInputBorder
 	bgRes := theme.NewThemedResource(theme.CheckButtonFillIcon())
-=======
-func (c *checkRenderer) updateResource() {
-	res := theme.NewThemedResource(theme.CheckButtonIcon())
-	res.ColorName = theme.ColorNameInputBorder
-	// TODO move to `theme.CheckButtonFillIcon()` when we add it in 2.4
-	bgRes := theme.NewThemedResource(fyne.CurrentApp().Settings().Theme().Icon("iconNameCheckButtonFill"))
->>>>>>> 9073c1bf
 	bgRes.ColorName = theme.ColorNameInputBackground
 
 	if c.check.Checked {
@@ -385,14 +349,10 @@
 		res.ColorName = theme.ColorNamePrimary
 		bgRes.ColorName = theme.ColorNameBackground
 	}
-<<<<<<< HEAD
 	if c.check.disabled.Load() {
-=======
-	if c.check.disabled {
 		if c.check.Checked {
 			res = theme.NewThemedResource(theme.CheckButtonCheckedIcon())
 		}
->>>>>>> 9073c1bf
 		res.ColorName = theme.ColorNameDisabled
 		bgRes.ColorName = theme.ColorNameBackground
 	}
@@ -400,14 +360,9 @@
 	c.bg.Resource = bgRes
 }
 
-<<<<<<< HEAD
 // must be called while holding c.check.propertyLock for reading
 func (c *checkRenderer) updateFocusIndicator() {
 	if c.check.disabled.Load() {
-=======
-func (c *checkRenderer) updateFocusIndicator() {
-	if c.check.disabled {
->>>>>>> 9073c1bf
 		c.focusIndicator.FillColor = color.Transparent
 	} else if c.check.focused {
 		c.focusIndicator.FillColor = theme.FocusColor()
