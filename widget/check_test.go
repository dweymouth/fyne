package widget

import (
	"fmt"
	"testing"

	"fyne.io/fyne/test"
	"fyne.io/fyne/theme"
	"github.com/stretchr/testify/assert"
)

func TestCheckSize(t *testing.T) {
	check := NewCheck("Hi", nil)
	min := check.MinSize()

	assert.True(t, min.Width > theme.Padding()*2)
	assert.True(t, min.Height > theme.Padding()*2)
}

func TestCheck_BackgroundStyle(t *testing.T) {
	check := NewCheck("Hi", nil)
	bg := Renderer(check).BackgroundColor()

	assert.Equal(t, bg, theme.BackgroundColor())
}

func TestCheckChecked(t *testing.T) {
	checked := false
	check := NewCheck("Hi", func(on bool) {
		checked = on
	})
	test.Tap(check)

	assert.True(t, checked)
}

func TestCheckUnChecked(t *testing.T) {
	checked := true
	check := NewCheck("Hi", func(on bool) {
		checked = on
	})
	check.Checked = checked
	test.Tap(check)

	assert.False(t, checked)
}

func TestCheck_DisabledWhenChecked(t *testing.T) {
	check := NewCheck("Hi", nil)
	check.SetChecked(true)
	render := Renderer(check).(*checkRenderer)

	assert.Equal(t, render.icon.Resource.Name(), theme.CheckButtonCheckedIcon().Name())

	check.Disable()
	assert.Equal(t, render.icon.Resource.Name(), fmt.Sprintf("disabled_%v", theme.CheckButtonCheckedIcon().Name()))
}

func TestCheck_DisabledWhenUnchecked(t *testing.T) {
	check := NewCheck("Hi", nil)
	render := Renderer(check).(*checkRenderer)
	assert.Equal(t, render.icon.Resource.Name(), theme.CheckButtonIcon().Name())

	check.Disable()
	assert.Equal(t, render.icon.Resource.Name(), fmt.Sprintf("disabled_%v", theme.CheckButtonIcon().Name()))
}

func TestCheckIsDisabledByDefault(t *testing.T) {
	checkedStateFromCallback := false
	NewCheck("", func(on bool) {
		checkedStateFromCallback = on
	})

	assert.False(t, checkedStateFromCallback)
}

func TestCheckIsEnabledAfterUpdating(t *testing.T) {
	checkedStateFromCallback := false
	check := NewCheck("", func(on bool) {
		checkedStateFromCallback = on
	})

	check.SetChecked(true)

	assert.True(t, checkedStateFromCallback)
}

func TestCheckStateIsCorrectAfterMultipleUpdates(t *testing.T) {
	checkedStateFromCallback := false
	check := NewCheck("", func(on bool) {
		checkedStateFromCallback = on
	})

	expectedCheckedState := false
	for i := 0; i < 5; i++ {
		check.SetChecked(expectedCheckedState)
		assert.True(t, checkedStateFromCallback == expectedCheckedState)

		expectedCheckedState = !expectedCheckedState
	}
}

func TestCheck_Disable(t *testing.T) {
	checked := false
	check := NewCheck("Test", func(on bool) {
		checked = on
	})

	check.Disable()
	check.Checked = checked
	test.Tap(check)
	assert.False(t, checked, "Check box should have been disabled.")
}

func TestCheck_Enable(t *testing.T) {
	checked := false
	check := NewCheck("Test", func(on bool) {
		checked = on
	})

	check.Disable()
	check.Checked = checked
	test.Tap(check)
	assert.False(t, checked, "Check box should have been disabled.")

	check.Enable()
	test.Tap(check)
	assert.True(t, checked, "Check box should have been re-enabled.")
}

<<<<<<< HEAD
func TestCheck_Focused(t *testing.T) {
	check := NewCheck("Test", func(on bool) {})
	assert.False(t, check.Focused())

	check.SetChecked(true)
	assert.False(t, check.Focused())

	test.Tap(check)
	assert.True(t, check.Focused())

	check.Disable()
	assert.False(t, check.Focused())

	check.Enable()
	assert.True(t, check.Focused())

	check.Hide()
	assert.False(t, check.Focused())

	check.Show()
	assert.False(t, check.Focused())
}

func TestCheck_TypedRune(t *testing.T) {
	check := NewCheck("Test", func(on bool) {})
	assert.False(t, check.Checked)

	test.Tap(check)
	assert.True(t, check.Focused())
	assert.True(t, check.Checked)

	test.Type(check, " ")
	assert.False(t, check.Checked)

	check.Disable()
	test.Type(check, " ")
	assert.False(t, check.Checked)
=======
func TestCheck_Disabled(t *testing.T) {
	check := NewCheck("Test", func(bool) {})
	assert.False(t, check.Disabled())
	check.Disable()
	assert.True(t, check.Disabled())
	check.Enable()
	assert.False(t, check.Disabled())
>>>>>>> 28689872
}<|MERGE_RESOLUTION|>--- conflicted
+++ resolved
@@ -128,7 +128,6 @@
 	assert.True(t, checked, "Check box should have been re-enabled.")
 }
 
-<<<<<<< HEAD
 func TestCheck_Focused(t *testing.T) {
 	check := NewCheck("Test", func(on bool) {})
 	assert.False(t, check.Focused())
@@ -166,7 +165,8 @@
 	check.Disable()
 	test.Type(check, " ")
 	assert.False(t, check.Checked)
-=======
+}
+
 func TestCheck_Disabled(t *testing.T) {
 	check := NewCheck("Test", func(bool) {})
 	assert.False(t, check.Disabled())
@@ -174,5 +174,4 @@
 	assert.True(t, check.Disabled())
 	check.Enable()
 	assert.False(t, check.Disabled())
->>>>>>> 28689872
 }