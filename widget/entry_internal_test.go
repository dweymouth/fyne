package widget

import (
	"testing"

	"github.com/stretchr/testify/assert"

	"fyne.io/fyne/v2"
	"fyne.io/fyne/v2/canvas"
	"fyne.io/fyne/v2/driver/desktop"
	"fyne.io/fyne/v2/internal/cache"
	intWidget "fyne.io/fyne/v2/internal/widget"
	"fyne.io/fyne/v2/test"
	"fyne.io/fyne/v2/theme"
)

func clickPrimary(e *Entry, ev *fyne.PointEvent) {
	mouseEvent := &desktop.MouseEvent{
		PointEvent: *ev,
		Button:     desktop.MouseButtonPrimary,
	}
	e.MouseDown(mouseEvent)
	e.MouseUp(mouseEvent)
	e.Tapped(ev) // in the glfw driver there is a double click delay before Tapped()
}

func TestEntry_Cursor(t *testing.T) {
	entry := NewEntry()
	assert.Equal(t, desktop.TextCursor, entry.Cursor())
}

func TestEntry_DoubleTapped(t *testing.T) {
	entry := NewEntry()
	entry.Wrapping = fyne.TextWrapOff
	entry.Scroll = intWidget.ScrollNone
	entry.SetText("The quick brown fox\njumped    over the lazy dog\n")
	entry.Resize(entry.MinSize())

	// select the word 'quick'
	ev := getClickPosition("The qui", 0)
	clickPrimary(entry, ev)
	entry.DoubleTapped(ev)
	assert.Equal(t, "quick", entry.SelectedText())

	entry.doubleTappedAtUnixMillis = 0 // make sure we don't register a triple tap next

	// select the whitespace after 'quick'
	ev = getClickPosition("The quick", 0)
	clickPrimary(entry, ev)
	entry.DoubleTapped(ev)
	assert.Equal(t, " ", entry.SelectedText())

	entry.doubleTappedAtUnixMillis = 0

	// select all whitespace after 'jumped'
	ev = getClickPosition("jumped  ", 1)
	clickPrimary(entry, ev)
	entry.DoubleTapped(ev)
	assert.Equal(t, "    ", entry.SelectedText())
}

func TestEntry_DoubleTapped_AfterCol(t *testing.T) {
	entry := NewEntry()
	entry.SetText("A\nB\n")

	window := test.NewWindow(entry)
	defer window.Close()
	window.SetPadded(false)
	window.Resize(entry.MinSize())
	entry.Resize(entry.MinSize())
	c := window.Canvas()

	ev := getClickPosition("", 0)
	clickPrimary(entry, ev)
	assert.Equal(t, entry, c.Focused())

	testCharSize := theme.TextSize()
	pos := fyne.NewPos(testCharSize, testCharSize*4) // tap below rows
	ev = &fyne.PointEvent{Position: pos}
	clickPrimary(entry, ev)
	entry.DoubleTapped(ev)

	assert.Equal(t, "", entry.SelectedText())
}

func TestEntry_DragSelect(t *testing.T) {
	entry := NewEntry()
	entry.Wrapping = fyne.TextWrapOff
	entry.Scroll = intWidget.ScrollNone
	entry.SetText("The quick brown fox jumped\nover the lazy dog\nThe quick\nbrown fox\njumped over the lazy dog\n")
	entry.Resize(entry.MinSize())

	// get position after the letter 'e' on the second row
	ev1 := getClickPosition("ove", 1)
	// get position after the letter 'z' on the second row
	ev2 := getClickPosition("over the laz", 1)

	// mouse down and drag from 'r' to 'z'
	me := &desktop.MouseEvent{PointEvent: *ev1, Button: desktop.MouseButtonPrimary}
	entry.MouseDown(me)
	for ; ev1.Position.X < ev2.Position.X; ev1.Position.X++ {
		de := &fyne.DragEvent{PointEvent: *ev1, Dragged: fyne.NewDelta(1, 0)}
		entry.Dragged(de)
	}
	me = &desktop.MouseEvent{PointEvent: *ev1, Button: desktop.MouseButtonPrimary}
	entry.MouseUp(me)

	assert.Equal(t, "r the laz", entry.SelectedText())
}

func TestEntry_DragSelectLargeStep(t *testing.T) {
	entry := NewEntry()
	entry.Wrapping = fyne.TextWrapOff
	entry.Scroll = intWidget.ScrollNone
	entry.SetText("The quick brown fox jumped\nover the lazy dog\nThe quick\nbrown fox\njumped over the lazy dog\n")
	entry.Resize(entry.MinSize())

	// get position after the letter 'e' on the second row
	ev1 := getClickPosition("ove", 1)
	// get position after the letter 'z' on the second row
	ev2 := getClickPosition("over the laz", 1)

	// mouse down and drag from 'r' to 'z'
	me := &desktop.MouseEvent{PointEvent: *ev1, Button: desktop.MouseButtonPrimary}
	entry.MouseDown(me)

	delta := ev2.Position.Subtract(ev1.Position)
	de := &fyne.DragEvent{PointEvent: *ev2, Dragged: fyne.NewDelta(delta.X, delta.Y)}
	entry.Dragged(de)

	me = &desktop.MouseEvent{PointEvent: *ev2, Button: desktop.MouseButtonPrimary}
	entry.MouseUp(me)

	assert.Equal(t, "r the laz", entry.SelectedText())
}

func TestEntry_DragSelectEmpty(t *testing.T) {
	entry := NewEntry()
	entry.SetText("Testing")

	ev1 := getClickPosition("T", 0)
	ev2 := getClickPosition("Testing", 0)

	// Test empty selection - drag from 'e' to 'e' (empty)
	de := &fyne.DragEvent{PointEvent: *ev1, Dragged: fyne.NewDelta(1, 0)}
	entry.Dragged(de)
	de = &fyne.DragEvent{PointEvent: *ev1, Dragged: fyne.NewDelta(1, 0)}
	entry.Dragged(de)

	entry.propertyLock.RLock()
	assert.True(t, entry.selecting)
	entry.propertyLock.RUnlock()

	entry.DragEnd()
	assert.Equal(t, "", entry.SelectedText())
	entry.propertyLock.RLock()
	assert.False(t, entry.selecting)
	entry.propertyLock.RUnlock()

	// Test non-empty selection - drag from 'T' to 'g' (empty)
	ev1 = getClickPosition("", 0)
	de = &fyne.DragEvent{PointEvent: *ev1, Dragged: fyne.NewDelta(1, 0)}
	entry.Dragged(de)
	de = &fyne.DragEvent{PointEvent: *ev2, Dragged: fyne.NewDelta(1, 0)}
	entry.Dragged(de)

	entry.propertyLock.RLock()
	assert.True(t, entry.selecting)
	entry.propertyLock.RUnlock()

	entry.DragEnd()
	assert.Equal(t, "Testing", entry.SelectedText())
	entry.propertyLock.RLock()
	assert.True(t, entry.selecting)
	entry.propertyLock.RUnlock()
}

func TestEntry_DragSelectWithScroll(t *testing.T) {
	entry := NewEntry()
	entry.SetText("The quick brown fox jumped over and over the lazy dog.")

	// get position after the letter 'a'.
	ev1 := getClickPosition("The quick brown fox jumped over and over the la", 0)
	// get position after the letter 'u'
	ev2 := getClickPosition("The qu", 0)

	// mouse down and drag from 'a' to 'i'
	me := &desktop.MouseEvent{PointEvent: *ev1, Button: desktop.MouseButtonPrimary}
	entry.MouseDown(me)
	de := &fyne.DragEvent{PointEvent: *ev1, Dragged: fyne.NewDelta(1, 0)}
	entry.Dragged(de)
	de = &fyne.DragEvent{PointEvent: *ev2, Dragged: fyne.NewDelta(1, 0)}
	entry.Dragged(de)
	me = &desktop.MouseEvent{PointEvent: *ev1, Button: desktop.MouseButtonPrimary}
	entry.MouseUp(me)

	assert.Equal(t, "ick brown fox jumped over and over the la", entry.SelectedText())
}

func TestEntry_ExpandSelectionForDoubleTap(t *testing.T) {
	str := []rune(" fish 日本語日  \t  test 本日本 moose  \t")

	// select invalid (before start)
	start, end := getTextWhitespaceRegion(str, -1, false)
	assert.Equal(t, -1, start)
	assert.Equal(t, -1, end)

	// select whitespace at the end of text
	start, end = getTextWhitespaceRegion(str, len(str), false)
	assert.Equal(t, 29, start)
	assert.Equal(t, 32, end)
	start, end = getTextWhitespaceRegion(str, len(str)+100, false)
	assert.Equal(t, 29, start)
	assert.Equal(t, 32, end)

	// select the whitespace
	start, end = getTextWhitespaceRegion(str, 0, false)
	assert.Equal(t, 0, start)
	assert.Equal(t, 1, end)
	// select the whitespace - grab adjacent words
	start, end = getTextWhitespaceRegion(str, 0, true)
	assert.Equal(t, 0, start)
	assert.Equal(t, 5, end)

	// select "fish"
	start, end = getTextWhitespaceRegion(str, 1, false)
	assert.Equal(t, 1, start)
	assert.Equal(t, 5, end)
	start, end = getTextWhitespaceRegion(str, 4, false)
	assert.Equal(t, 1, start)
	assert.Equal(t, 5, end)

	// select "日本語日"
	start, end = getTextWhitespaceRegion(str, 7, false)
	assert.Equal(t, 6, start)
	assert.Equal(t, 10, end)
	start, end = getTextWhitespaceRegion(str, 9, false)
	assert.Equal(t, 6, start)
	assert.Equal(t, 10, end)

	// select "  \t  "
	start, end = getTextWhitespaceRegion(str, 10, false)
	assert.Equal(t, 10, start)
	assert.Equal(t, 15, end)

	// select "  \t"
	start, end = getTextWhitespaceRegion(str, 30, false)
	assert.Equal(t, 29, start)
	assert.Equal(t, len(str), end)
}

func TestEntry_ExpandSelectionWithWordSeparators(t *testing.T) {
	// select "is_a"
	str := []rune("This-is_a-test")
	start, end := getTextWhitespaceRegion(str, 6, false)
	assert.Equal(t, 5, start)
	assert.Equal(t, 9, end)
}

func TestEntry_EraseSelection(t *testing.T) {
	// Selects "sti" on border 2 of a new multiline
	// T e s t i n g
	// T e[s t i]n g
	// T e s t i n g
	e := NewMultiLineEntry()
	e.SetText("Testing\nTesting\nTesting")
	e.CursorRow = 1
	e.CursorColumn = 2
	var keyDown = func(key *fyne.KeyEvent) {
		e.KeyDown(key)
		e.TypedKey(key)
	}
	var keyPress = func(key *fyne.KeyEvent) {
		keyDown(key)
		e.KeyUp(key)
	}
	keyDown(&fyne.KeyEvent{Name: desktop.KeyShiftLeft})
	keyPress(&fyne.KeyEvent{Name: fyne.KeyRight})
	keyPress(&fyne.KeyEvent{Name: fyne.KeyRight})
	keyPress(&fyne.KeyEvent{Name: fyne.KeyRight})

	_ = e.Theme()
	e.eraseSelectionAndUpdate()
	e.updateText(e.textProvider().String(), false)
	assert.Equal(t, "Testing\nTeng\nTesting", e.Text)
	a, b := e.selection()
	assert.Equal(t, -1, a)
	assert.Equal(t, -1, b)
}

func TestEntry_CallbackLocking(t *testing.T) {
	e := &Entry{}
	called := 0
	e.OnChanged = func(_ string) {
		e.propertyLock.Lock()
		called++ // Just to not have an empty critical section.
		e.propertyLock.Unlock()
	}

	_ = e.Theme()
	test.Type(e, "abc123")
	e.selectAll()
	e.TypedKey(&fyne.KeyEvent{Name: fyne.KeyBackspace})
	assert.Equal(t, 7, called)
}

func TestEntry_MouseClickAndDragOutsideText(t *testing.T) {
	entry := NewEntry()
	entry.SetText("A\nB\n")

	testCharSize := theme.TextSize()
	pos := fyne.NewPos(testCharSize, testCharSize*4) // tap below rows
	ev := &fyne.PointEvent{Position: pos}

	me := &desktop.MouseEvent{PointEvent: *ev, Button: desktop.MouseButtonPrimary}
	entry.MouseDown(me)
	de := &fyne.DragEvent{PointEvent: *ev, Dragged: fyne.NewDelta(1, 0)}
	entry.Dragged(de)
	entry.MouseUp(me)
	assert.False(t, entry.selecting)
}

func TestEntry_MouseDownOnSelect(t *testing.T) {
	entry := NewEntry()
	entry.SetText("Ahnj\nBuki\n")
	entry.TypedShortcut(&fyne.ShortcutSelectAll{})

	testCharSize := theme.TextSize()
	pos := fyne.NewPos(testCharSize, testCharSize*4) // tap below rows
	ev := &fyne.PointEvent{Position: pos}

	me := &desktop.MouseEvent{PointEvent: *ev, Button: desktop.MouseButtonSecondary}
	entry.MouseDown(me)
	entry.MouseUp(me)

	assert.Equal(t, "Ahnj\nBuki\n", entry.SelectedText())

	me = &desktop.MouseEvent{PointEvent: *ev, Button: desktop.MouseButtonPrimary}
	entry.MouseDown(me)
	entry.MouseUp(me)

	assert.Equal(t, "", entry.SelectedText())
}

func TestEntry_PasteFromClipboard(t *testing.T) {
	entry := NewEntry()

	w := test.NewApp().NewWindow("")
	defer w.Close()
	w.SetContent(entry)

	testContent := "test"

	clipboard := fyne.CurrentApp().Clipboard()
	clipboard.SetContent(testContent)

	entry.pasteFromClipboard(clipboard)

	assert.Equal(t, testContent, entry.Text)
}

func TestEntry_PasteFromClipboard_MultilineWrapping(t *testing.T) {
	entry := NewMultiLineEntry()
	entry.Wrapping = fyne.TextWrapWord

	w := test.NewApp().NewWindow("")
	defer w.Close()
	w.SetContent(entry)
	w.Resize(fyne.NewSize(108, 64))

	test.Type(entry, "T")
	assert.Equal(t, 0, entry.CursorRow)
	assert.Equal(t, 1, entry.CursorColumn)

	clipboard := fyne.CurrentApp().Clipboard()
	clipboard.SetContent("esting entry")

	entry.pasteFromClipboard(clipboard)

	assert.Equal(t, entry.Text, "Testing entry")
	assert.Equal(t, 1, entry.CursorRow)
	assert.Equal(t, 5, entry.CursorColumn)

	clipboard.SetContent(" paste\ncontent")
	entry.pasteFromClipboard(clipboard)

	assert.Equal(t, "Testing entry paste\ncontent", entry.Text)
	assert.Equal(t, 2, entry.CursorRow)
	assert.Equal(t, 7, entry.CursorColumn)
}

func TestEntry_PasteFromClipboardValidation(t *testing.T) {
	entry := NewEntry()
	var triggered int
	entry.Validator = func(s string) error {
		triggered++
		return nil
	}

<<<<<<< HEAD
	a := test.NewTempApp(t)
	w := a.NewWindow("")
=======
	w := test.NewApp().NewWindow("")
>>>>>>> 68e61b10
	defer w.Close()
	w.SetContent(entry)

	testContent := "test"

<<<<<<< HEAD
	clipboard := a.Clipboard()
	clipboard.SetContent(testContent)

	entry.pasteFromClipboard(clipboard)
=======
	clipboard := fyne.CurrentApp().Driver().AllWindows()[0].Clipboard()
	clipboard.SetContent(testContent)

	entry.pasteFromClipboard(clipboard)

>>>>>>> 68e61b10
	assert.Equal(t, 2, triggered)
}

func TestEntry_PlaceholderTextStyle(t *testing.T) {
	e := NewEntry()
	e.TextStyle = fyne.TextStyle{Bold: true, Italic: true}

	w := test.NewTempWindow(t, e)
	assert.Equal(t, e.TextStyle, e.placeholder.Segments[0].(*TextSegment).Style.TextStyle)

	w.Canvas().Focus(e)
	assert.Equal(t, e.TextStyle, e.placeholder.Segments[0].(*TextSegment).Style.TextStyle)
}

func TestEntry_Tab(t *testing.T) {
	e := NewEntry()
	e.TextStyle.Monospace = true
	e.SetText("a\n\tb\nc")

	_ = e.Theme()
	r := cache.Renderer(e.textProvider()).(*textRenderer)
	assert.Equal(t, 3, len(r.Objects()))
	assert.Equal(t, "a", r.Objects()[0].(*canvas.Text).Text)
	assert.Equal(t, "\tb", r.Objects()[1].(*canvas.Text).Text)

	w := test.NewTempWindow(t, e)
	w.Resize(fyne.NewSize(86, 86))
	w.Canvas().Focus(e)
	test.AssertImageMatches(t, "entry/tab-content.png", w.Canvas().Capture())
}

func TestEntry_TabSelection(t *testing.T) {
	e := NewEntry()
	e.SetText("a\n\tb\nc")
	e.TextStyle.Monospace = true

	e.CursorRow = 1
	e.KeyDown(&fyne.KeyEvent{Name: desktop.KeyShiftLeft})
	e.TypedKey(&fyne.KeyEvent{Name: fyne.KeyRight})
	e.TypedKey(&fyne.KeyEvent{Name: fyne.KeyRight})
	e.KeyUp(&fyne.KeyEvent{Name: desktop.KeyShiftLeft})

	assert.Equal(t, "\tb", e.SelectedText())

	w := test.NewTempWindow(t, e)
	w.Resize(fyne.NewSize(86, 86))
	w.Canvas().Focus(e)
	test.AssertImageMatches(t, "entry/tab-select.png", w.Canvas().Capture())
}

func TestEntry_ShiftSelection_ResetOnFocusLost(t *testing.T) {
	e := NewEntry()
	e.SetText("Hello")

	e.KeyDown(&fyne.KeyEvent{Name: desktop.KeyShiftLeft})
	assert.True(t, e.selectKeyDown)

	e.FocusLost()
	assert.False(t, e.selectKeyDown)
}

func getClickPosition(str string, row int) *fyne.PointEvent {
	x := fyne.MeasureText(str, theme.TextSize(), fyne.TextStyle{}).Width + theme.Padding()

	rowHeight := fyne.MeasureText("M", theme.TextSize(), fyne.TextStyle{}).Height
	y := float32(row)*rowHeight + rowHeight/2

	// add a couple of pixels, this is currently a workaround for weird mouse to column logic on text with kerning
	pos := fyne.NewPos(x+2, y)
	return &fyne.PointEvent{Position: pos}
}<|MERGE_RESOLUTION|>--- conflicted
+++ resolved
@@ -397,29 +397,11 @@
 		return nil
 	}
 
-<<<<<<< HEAD
-	a := test.NewTempApp(t)
-	w := a.NewWindow("")
-=======
-	w := test.NewApp().NewWindow("")
->>>>>>> 68e61b10
-	defer w.Close()
-	w.SetContent(entry)
-
 	testContent := "test"
-
-<<<<<<< HEAD
-	clipboard := a.Clipboard()
+	clipboard := test.NewTempApp(t).Clipboard()
 	clipboard.SetContent(testContent)
 
 	entry.pasteFromClipboard(clipboard)
-=======
-	clipboard := fyne.CurrentApp().Driver().AllWindows()[0].Clipboard()
-	clipboard.SetContent(testContent)
-
-	entry.pasteFromClipboard(clipboard)
-
->>>>>>> 68e61b10
 	assert.Equal(t, 2, triggered)
 }
 
