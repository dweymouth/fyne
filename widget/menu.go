--- conflicted
+++ resolved
@@ -14,19 +14,12 @@
 // Menu is a widget for displaying a fyne.Menu.
 type Menu struct {
 	widget.Base
-<<<<<<< HEAD
-	alignment   fyne.TextAlign
-	Items       []fyne.CanvasObject
-	OnDismiss   func()
-	activeItem  *menuItem
-	customSized bool
-=======
+	alignment     fyne.TextAlign
 	Items         []fyne.CanvasObject
 	OnDismiss     func()
 	activeItem    *menuItem
 	customSized   bool
 	containsCheck bool
->>>>>>> 2ce1063f
 }
 
 // NewMenu creates a new Menu.
