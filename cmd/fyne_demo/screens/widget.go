package screens

import (
	"fmt"
	"image/color"
	"net/url"
	"time"

	"fyne.io/fyne"
	"fyne.io/fyne/container"
	"fyne.io/fyne/data/validation"
	"fyne.io/fyne/layout"
	"fyne.io/fyne/theme"
	"fyne.io/fyne/widget"
)

const (
	loremIpsum = `Lorem ipsum dolor sit amet, consectetur adipiscing elit. Pellentesque quis consectetur nisi. Suspendisse id interdum felis.
Sed egestas eget tellus eu pharetra. Praesent pulvinar sed massa id placerat. Etiam sem libero, semper vitae consequat ut, volutpat id mi.
Mauris volutpat pellentesque convallis. Curabitur rutrum venenatis orci nec ornare. Maecenas quis pellentesque neque.
Aliquam consectetur dapibus nulla, id maximus odio ultrices ac. Sed luctus at felis sed faucibus. Cras leo augue, congue in velit ut, mattis rhoncus lectus.

Praesent viverra, mauris ut ullamcorper semper, leo urna auctor lectus, vitae vehicula mi leo quis lorem.
Nullam condimentum, massa at tempor feugiat, metus enim lobortis velit, eget suscipit eros ipsum quis tellus. Aenean fermentum diam vel felis dictum semper.
Duis nisl orci, tincidunt ut leo quis, luctus vehicula diam. Sed velit justo, congue id augue eu, euismod dapibus lacus. Proin sit amet imperdiet sapien.
Mauris erat urna, fermentum et quam rhoncus, fringilla consequat ante. Vivamus consectetur molestie odio, ac rutrum erat finibus a.
Suspendisse id maximus felis. Sed mauris odio, mattis eget mi eu, consequat tempus purus.`
)

var (
	progress    *widget.ProgressBar
	fprogress   *widget.ProgressBar
	infProgress *widget.ProgressBarInfinite
	endProgress chan interface{}
)

func makeButtonTab() fyne.CanvasObject {
	disabled := widget.NewButton("Disabled", func() {})
	disabled.Disable()

	shareItem := fyne.NewMenuItem("Share via", nil)
	shareItem.ChildMenu = fyne.NewMenu("",
		fyne.NewMenuItem("Twitter", func() { fmt.Println("context menu Share->Twitter") }),
		fyne.NewMenuItem("Reddit", func() { fmt.Println("context menu Share->Reddit") }),
	)
	menuLabel := newContextMenuButton("tap me for pop-up menu with submenus", fyne.NewMenu("",
		fyne.NewMenuItem("Copy", func() { fmt.Println("context menu copy") }),
		shareItem,
	))

	return container.NewVBox(
		widget.NewButton("Button (text only)", func() { fmt.Println("tapped text button") }),
		widget.NewButtonWithIcon("Button (text & leading icon)", theme.ConfirmIcon(), func() { fmt.Println("tapped text & leading icon button") }),
		&widget.Button{
			Alignment: widget.ButtonAlignLeading,
			Text:      "Button (leading-aligned, text only)",
			OnTapped:  func() { fmt.Println("tapped leading-aligned, text only button") },
		},
		&widget.Button{
			Alignment:     widget.ButtonAlignTrailing,
			IconPlacement: widget.ButtonIconTrailingText,
			Text:          "Button (trailing-aligned, text & trailing icon)",
			Icon:          theme.ConfirmIcon(),
			OnTapped:      func() { fmt.Println("tapped trailing-aligned, text & trailing icon button") },
		},
		disabled,
		layout.NewSpacer(),
		layout.NewSpacer(),
		menuLabel,
		layout.NewSpacer(),
	)
}

func makeTextGrid() *widget.TextGrid {
	grid := widget.NewTextGridFromString("TextGrid\n  Content\nZebra")
	grid.SetStyleRange(0, 4, 0, 7,
		&widget.CustomTextGridStyle{BGColor: &color.NRGBA{R: 64, G: 64, B: 192, A: 128}})
	grid.SetRowStyle(1, &widget.CustomTextGridStyle{BGColor: &color.NRGBA{R: 64, G: 192, B: 64, A: 128}})

	white := &widget.CustomTextGridStyle{FGColor: color.White, BGColor: color.Black}
	black := &widget.CustomTextGridStyle{FGColor: color.Black, BGColor: color.White}
	grid.Rows[2].Cells[0].Style = white
	grid.Rows[2].Cells[1].Style = black
	grid.Rows[2].Cells[2].Style = white
	grid.Rows[2].Cells[3].Style = black
	grid.Rows[2].Cells[4].Style = white

	grid.ShowLineNumbers = true
	grid.ShowWhitespace = true

	return grid
}

func makeTextTab() fyne.CanvasObject {
	label := widget.NewLabel("Label")

	link, err := url.Parse("https://fyne.io/")
	if err != nil {
		fyne.LogError("Could not parse URL", err)
	}
	hyperlink := widget.NewHyperlink("Hyperlink", link)

	entryLoremIpsum := widget.NewMultiLineEntry()
	entryLoremIpsum.SetText(loremIpsum)
	entryLoremIpsumScroller := container.NewVScroll(entryLoremIpsum)

	label.Alignment = fyne.TextAlignLeading
	hyperlink.Alignment = fyne.TextAlignLeading

	label.Wrapping = fyne.TextWrapWord
	hyperlink.Wrapping = fyne.TextWrapWord
	entryLoremIpsum.Wrapping = fyne.TextWrapWord

	radioAlign := widget.NewRadio([]string{"Text Alignment Leading", "Text Alignment Center", "Text Alignment Trailing"}, func(s string) {
		var align fyne.TextAlign
		switch s {
		case "Text Alignment Leading":
			align = fyne.TextAlignLeading
		case "Text Alignment Center":
			align = fyne.TextAlignCenter
		case "Text Alignment Trailing":
			align = fyne.TextAlignTrailing
		}

		label.Alignment = align
		hyperlink.Alignment = align

		label.Refresh()
		hyperlink.Refresh()
	})
	radioAlign.SetSelected("Text Alignment Leading")

	radioWrap := widget.NewRadio([]string{"Text Wrapping Off", "Text Wrapping Truncate", "Text Wrapping Break", "Text Wrapping Word"}, func(s string) {
		var wrap fyne.TextWrap
		switch s {
		case "Text Wrapping Off":
			wrap = fyne.TextWrapOff
		case "Text Wrapping Truncate":
			wrap = fyne.TextTruncate
		case "Text Wrapping Break":
			wrap = fyne.TextWrapBreak
		case "Text Wrapping Word":
			wrap = fyne.TextWrapWord
		}

		label.Wrapping = wrap
		hyperlink.Wrapping = wrap
		if wrap != fyne.TextTruncate {
			entryLoremIpsum.Wrapping = wrap
		}

		label.Refresh()
		hyperlink.Refresh()
		entryLoremIpsum.Refresh()
		entryLoremIpsumScroller.Refresh()
	})
	radioWrap.SetSelected("Text Wrapping Word")

	fixed := container.NewVBox(
		container.NewHBox(
			radioAlign,
			layout.NewSpacer(),
			radioWrap,
		),
		label,
		hyperlink,
	)

	grid := makeTextGrid()
	return fyne.NewContainerWithLayout(layout.NewBorderLayout(fixed, grid, nil, nil),
		fixed, entryLoremIpsumScroller, grid)
}

func makeInputTab() fyne.CanvasObject {
	entry := widget.NewEntry()
	entry.SetPlaceHolder("Entry")
	entryDisabled := widget.NewEntry()
	entryDisabled.SetText("Entry (disabled)")
	entryDisabled.Disable()
	entryValidated := &widget.Entry{Validator: validation.NewRegexp(`\d`, "Must contain a number")}
	entryValidated.SetPlaceHolder("Must contain a number")
	entryMultiLine := widget.NewMultiLineEntry()
	entryMultiLine.SetPlaceHolder("MultiLine Entry")
	selectEntry := widget.NewSelectEntry([]string{"Option A", "Option B", "Option C"})
	selectEntry.PlaceHolder = "Type or select"
	disabledCheck := widget.NewCheck("Disabled check", func(bool) {})
	disabledCheck.Disable()
	radio := widget.NewRadio([]string{"Radio Item 1", "Radio Item 2"}, func(s string) { fmt.Println("selected", s) })
	radio.Horizontal = true
	disabledRadio := widget.NewRadio([]string{"Disabled radio"}, func(string) {})
	disabledRadio.Disable()

	return container.NewVBox(
		entry,
		entryDisabled,
		entryValidated,
		entryMultiLine,
		widget.NewSelect([]string{"Option 1", "Option 2", "Option 3"}, func(s string) { fmt.Println("selected", s) }),
		selectEntry,
		widget.NewCheck("Check", func(on bool) { fmt.Println("checked", on) }),
		disabledCheck,
		radio,
		disabledRadio,
		widget.NewSlider(0, 100),
	)
}

func makeProgressTab() fyne.CanvasObject {
	progress = widget.NewProgressBar()

	fprogress = widget.NewProgressBar()
	fprogress.TextFormatter = func() string {
		return fmt.Sprintf("%.2f out of %.2f", fprogress.Value, fprogress.Max)
	}

	infProgress = widget.NewProgressBarInfinite()
	endProgress = make(chan interface{}, 1)

	return container.NewVBox(
		widget.NewLabel("Percent"), progress,
		widget.NewLabel("Formatted"), fprogress,
		widget.NewLabel("Infinite"), infProgress)
}

func makeFormTab() fyne.Widget {
	name := widget.NewEntry()
	name.SetPlaceHolder("John Smith")
	email := widget.NewEntry()
	email.SetPlaceHolder("test@example.com")
	password := widget.NewPasswordEntry()
	password.SetPlaceHolder("Password")
	largeText := widget.NewMultiLineEntry()

	form := &widget.Form{
		Items: []*widget.FormItem{
			{Text: "Name", Widget: name},
			{Text: "Email", Widget: email},
		},
		OnCancel: func() {
			fmt.Println("Cancelled")
		},
		OnSubmit: func() {
			fmt.Println("Form submitted")
			fyne.CurrentApp().SendNotification(&fyne.Notification{
				Title:   "Form for: " + name.Text,
				Content: largeText.Text,
			})
		},
	}
	form.Append("Password", password)
	form.Append("Message", largeText)
	return form
}

func startProgress() {
	progress.SetValue(0)
	fprogress.SetValue(0)
	select { // ignore stale end message
	case <-endProgress:
	default:
	}

	go func() {
		num := 0.0
		for num < 1.0 {
			time.Sleep(100 * time.Millisecond)
			select {
			case <-endProgress:
				return
			default:
			}

			progress.SetValue(num)
			fprogress.SetValue(num)
			num += 0.01
		}

		progress.SetValue(1)
		fprogress.SetValue(1)
	}()
	infProgress.Start()
}

func stopProgress() {
	if !infProgress.Running() {
		return
	}

	infProgress.Stop()
	endProgress <- struct{}{}
}

func makeListTab() fyne.CanvasObject {
	var data []string
	for i := 0; i < 1000; i++ {
		data = append(data, fmt.Sprintf("Test Item %d", i))
	}

	icon := widget.NewIcon(nil)
	label := widget.NewLabel("Select An Item From The List")
	hbox := fyne.NewContainerWithLayout(layout.NewHBoxLayout(), icon, label)

	list := widget.NewList(
		func() int {
			return len(data)
		},
		func() fyne.CanvasObject {
			return fyne.NewContainerWithLayout(layout.NewHBoxLayout(), widget.NewIcon(theme.DocumentIcon()), widget.NewLabel("Template Object"))
		},
		func(index int, item fyne.CanvasObject) {
			item.(*fyne.Container).Objects[1].(*widget.Label).SetText(data[index])
		},
	)
	list.OnItemSelected = func(index int) {
		label.SetText(data[index])
		icon.SetResource(theme.DocumentIcon())
	}
	split := widget.NewHSplitContainer(list, fyne.NewContainerWithLayout(layout.NewCenterLayout(), hbox))
	return fyne.NewContainerWithLayout(layout.NewMaxLayout(), split)
}

// WidgetScreen shows a panel containing widget demos
func WidgetScreen() fyne.CanvasObject {
	toolbar := widget.NewToolbar(widget.NewToolbarAction(theme.MailComposeIcon(), func() { fmt.Println("New") }),
		widget.NewToolbarSeparator(),
		widget.NewToolbarSpacer(),
		widget.NewToolbarAction(theme.ContentCutIcon(), func() { fmt.Println("Cut") }),
		widget.NewToolbarAction(theme.ContentCopyIcon(), func() { fmt.Println("Copy") }),
		widget.NewToolbarAction(theme.ContentPasteIcon(), func() { fmt.Println("Paste") }),
	)

	progress := makeProgressTab()
<<<<<<< HEAD
	tabs := container.NewTabs(
		container.NewTabItem("Buttons", makeButtonTab()),
		container.NewTabItem("Text", makeTextTab()),
		container.NewTabItem("Input", makeInputTab()),
		container.NewTabItem("Progress", progress),
		container.NewTabItem("Form", makeFormTab()),
=======
	tabs := widget.NewTabContainer(
		widget.NewTabItem("Buttons", makeButtonTab()),
		widget.NewTabItem("Text", makeTextTab()),
		widget.NewTabItem("Input", makeInputTab()),
		widget.NewTabItem("Progress", progress),
		widget.NewTabItem("Form", makeFormTab()),
		widget.NewTabItem("List", makeListTab()),
>>>>>>> d12ce856
	)
	tabs.OnChanged = func(t *container.TabItem) {
		if t.Content == progress {
			startProgress()
		} else {
			stopProgress()
		}
	}

	return fyne.NewContainerWithLayout(layout.NewBorderLayout(toolbar, nil, nil, nil),
		toolbar, tabs,
	)
}

type contextMenuButton struct {
	widget.Button
	menu *fyne.Menu
}

func (b *contextMenuButton) Tapped(e *fyne.PointEvent) {
	widget.ShowPopUpMenuAtPosition(b.menu, fyne.CurrentApp().Driver().CanvasForObject(b), e.AbsolutePosition)
}

func newContextMenuButton(label string, menu *fyne.Menu) *contextMenuButton {
	b := &contextMenuButton{menu: menu}
	b.Text = label

	b.ExtendBaseWidget(b)
	return b
}<|MERGE_RESOLUTION|>--- conflicted
+++ resolved
@@ -330,22 +330,13 @@
 	)
 
 	progress := makeProgressTab()
-<<<<<<< HEAD
 	tabs := container.NewTabs(
 		container.NewTabItem("Buttons", makeButtonTab()),
 		container.NewTabItem("Text", makeTextTab()),
 		container.NewTabItem("Input", makeInputTab()),
 		container.NewTabItem("Progress", progress),
 		container.NewTabItem("Form", makeFormTab()),
-=======
-	tabs := widget.NewTabContainer(
-		widget.NewTabItem("Buttons", makeButtonTab()),
-		widget.NewTabItem("Text", makeTextTab()),
-		widget.NewTabItem("Input", makeInputTab()),
-		widget.NewTabItem("Progress", progress),
-		widget.NewTabItem("Form", makeFormTab()),
-		widget.NewTabItem("List", makeListTab()),
->>>>>>> d12ce856
+		container.NewTabItem("List", makeListTab()),
 	)
 	tabs.OnChanged = func(t *container.TabItem) {
 		if t.Content == progress {
