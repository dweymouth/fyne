--- conflicted
+++ resolved
@@ -191,12 +191,7 @@
 	TutorialIndex = map[string][]string{
 		"":            {"welcome", "canvas", "animations", "icons", "widgets", "collections", "containers", "dialogs", "windows", "binding", "advanced"},
 		"collections": {"list", "table", "tree", "gridwrap"},
-<<<<<<< HEAD
 		"containers":  {"apptabs", "border", "box", "center", "doctabs", "grid", "scroll", "split", "innerwindow"},
-		"widgets":     {"accordion", "button", "card", "entry", "form", "input", "progress", "text", "toolbar"},
-=======
-		"containers":  {"apptabs", "border", "box", "center", "doctabs", "grid", "scroll", "split"},
 		"widgets":     {"accordion", "activity", "button", "card", "entry", "form", "input", "progress", "text", "toolbar"},
->>>>>>> 66865601
 	}
 )