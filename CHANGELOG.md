# Changelog

This file lists the main changes with each version of the Fyne toolkit.
More detailed release notes can be found on the [releases page](https://github.com/fyne-io/fyne/releases). 

<<<<<<< HEAD
=======
## 2.3.3 - 24 March 2023

### Fixed

* Linux, Windows and BSD builds could fail if gles was missing

## 2.3.2 - 20 March 2023

### Fixed

* Fyne does not run perfectly on ARM-based MacOS platforms (#3639) *
* Panic on closing window in form submit on Мac M2 (#3397) *
* Wobbling slider effect for very small steps (#3648)
* Fix memory leak in test canvas refresh
* Optimise text texture memory by switching to single channel
* Packaging an android fyne app that uses tags can fail (#3641)
* NewAdaptiveGrid(0) blanks app window on start until first resize on Windows (#3669)
* Unnecessary refresh when sliding Split container
* Linux window resize refreshes all content
* Themed and unthemed svg resources can cache collide
* When packaging an ampersand in "Name" causes an error (#3195)
* Svg in ThemedResource without viewBox does not match theme (#3714)
* Missing menu icons in Windows system tray
* Systray Menu Separators don't respect the submenu placement (#3642)
* List row focus indicator disappears on scrolling (#3699)
* List row focus not reset when row widget is reused to display a new item (#3700)
* Avoid panic if accidental 5th nil is passed to Border container
* Mobile simulator not compiling on Apple M1/2
* Cropped letters in certain cases with the new v2.3.0 theme (#3500)

Many thanks indeed to [Dymium](https://dymium.io) for sponsoring an Apple
M2 device which allowed us to complete the marked (*) issues.


## 2.3.1 - 13 February 2023

### Changed

* Pad app version to ensure Windows packages correctly (#3638)

### Fixed

* Custom shortcuts with fyne.KeyTab is not working (#3087)
* Running a systray app with root privileges resulted in panic (#3120)
* Markdown image with no title is not parsed (#3577)
* Systray app on macOS panic when started while machine sleeps (#3609)
* Runtime error with VNC on RaspbianOS (#2972)
* Hovered background in List widget isn't reset when scrolling reuses an existing list item (#3584)
* cmd/fyne package can't find FyneApp.toml when -src option has given (#3459)
* TextWrapWord will cause crash in RichText unverified (#3498)
* crash in widget.(*RichText).lineSizeToColumn (#3292)
* Crash in widget.(*Entry).SelectedText (#3290)
* Crash in widget.(*RichText).updateRowBounds.func1 (#3291)
* window is max size at all times (#3507)
* systray.Quit() is not called consistently when the app is closing (#3597)
* Software rendering would ignore scale for text
* crash when minimize a window which contains a stroked rectangle (#3552)
* Menu item would not appear disabled initially
* Wrong icon colour for danger and warning buttons
* Embedding Fyne apps in iFrame alignment issue
* Generated metadata can be in wrong directory
* Android RootURI may not exist when used for storage (#3207)


## 2.3.0 - 24 December 2022

### Added

* Shiny new theme that was designed for us
* Improved text handling to support non-latin alphabets
* Add cloud storage and preference support
* Add menu icon and submenu support to system tray menus
* More button importance levels `ErrorImportance`, `WarningImportance`
* Support disabling of `AppTabs` and `DocTabs` items
* Add image support to rich text (#2366)
* Add CheckGroup.Remove (#3124)

### Changed

* The buttons on the default theme are no longer transparent, but we added more button importance types
* Expose a storage.ErrNotExists for non existing documents (#3083)
* Update `go-gl/glfw` to build against latest Glfw 3.3.8
* List items in `widget.List` now implement the Focusable interface

### Fixed

* Displaying unicode or different language like Bengali doesn't work (#598)
* Cannot disable container.TabItem (#1904)
* Update Linux/XDG application theme to follow the FreeDesktop Dark Style Preference (#2657)
* Running `fyne package -os android` needs NDK 16/19c (#3066)
* Caret position lost when resizing a MultilineEntry (#3024)
* Fix possible crash in table resize (#3369)
* Memory usage surge when selecting/appending MultilineEntry text (#3426)
* Fyne bundle does not support appending when parameter is a directory
* Crash parsing invalid file URI (#3275)
* Systray apps on macOS can only be terminated via the systray menu quit button (#3395)
* Wayland Scaling support: sizes and distances are scaled wrong (#2850)
* Google play console minimum API level 31 (#3375)
* Data bound entry text replacing selection is ignored (#3340)
* Split Container does not respect item's Visible status (#3232)
* Android - Entry - OnSubmitted is not working (#3267)
* Can't set custom CGO_CFLAGS and CGO_LDFLAGS with "fyne package" on darwin (#3276)
* Text line not displayed in RichText (#3117)
* Segfault when adding items directly in form struct (#3153)
* Preferences RemoveValue does not save (#3229)
* Create new folder directly from FolderDialog (#3174)
* Slider drag handle is clipped off at minimum size (#2966)
* Entry text "flickering" while typing (#3461)
* Rendering of not changed canvas objects after an event (#3211)
* Form dialog not displaying hint text and validation errors (#2781)


>>>>>>> cc96b423
## 2.2.4 - 9 November 2022

### Fixes

* Iphone incorrect click coordinates in zoomed screen view (#3122)
* CachedFontFace seems to be causing crash (#3134)
* Fix possible compile error if "fyne build" is used without icon metadata
* Detect and use recent Android NDK toolchain
* Handle fyne package -release and fyne release properly for Android and iOS
* Fix issue with mobile simulation when systray used
* Fix incorrect size and position for radio focus indicator (#3137)


## 2.2.3 - 8 July 2022

### Fixed

* Regression: Preferences are not parsed at program start (#3125)
* Wrappable RichText in a Split container causes crash (#3003, #2961)
* meta.Version is always 1.0.0 on android & ios (#3109)


## 2.2.2 - 30 June 2022

### Fixed

* Windows missing version metadata when packaged (#3046)
* Fyne package would not build apps using old Fyne versions
* System tray icon may not be removed on app exit in Windows
* Emphasis in Markdown gives erroneous output in RichText (#2974)
* When last visible window is closed, hidden window is set visible (#3059)
* Do not close app when last window is closed but systrayMenu exists (#3092)
* Image with ImageFillOriginal not showing (#3102)


## 2.2.1 - 12 June 2022

### Fixed

* Fix various race conditions and compatibility issues with System tray menus
* Resolve issue where macOS systray menu may not appear
* Updated yaml dependency to fix CVE-2022-28948
* Tab buttons stop working after removing a tab (#3050)
* os.SetEnv("FYNE_FONT") doesn't work in v2.2.0 (#3056)


## 2.2.0 - 7 June 2022

### Added

* Add SetIcon method on ToolbarAction (#2475)
* Access compiled app metadata using new `App.Metadata()` method
* Add support for System tray icon and menu (#283)
* Support for Android Application Bundle (.aab) (#2663)
* Initial support for OpenBSD and NetBSD
* Add keyboard shortcuts to menu (#682)
* Add technical preview of web driver and `fyne serve` command
* Added `iossimulator` build target (#1917)
* Allow dynamic themes via JSON templates (#211)
* Custom hyperlink callback (#2979)
* Add support for `.ico` file when compiling for windows (#2412)
* Add binding.NewStringWithFormat (#2890)
* Add Entry.SetMinRowsVisible
* Add Menu.Refresh() and MainMenu.Refresh() (#2853)
* Packages for Linux and BSD now support installing into the home directory
* Add `.RemoveAll()` to containers
* Add an AllString validator for chaining together string validators

### Changed

* Toolbar item constructors now return concrete types instead of ToolbarItem
* Low importance buttons no longer draw button color as a background
* ProgressBar widget height is now consistent with other widgets
* Include check in DocTabs menu to show current tab
* Don't call OnScrolled if offset did not change (#2646)
* Prefer ANDROID_NDK_HOME over the ANDROID_HOME ndk-bundle location (#2920)
* Support serialisation / deserialisation of the widget tree (#5)
* Better error reporting / handling when OpenGL is not available (#2689)
* Memory is now better reclaimed on Android when the OS requests it
* Notifications on Linux and BSD now show the application icon
* Change listeners for preferences no longer run when setting the same value
* The file dialog now shows extensions in the list view for better readability
* Many optimisations and widget performance enhancements
* Updated various dependencies to their latest versions

### Fixed

* SendNotification does not show app name on Windows (#1940)
* Copy-paste via keyboard don't work translated keyboard mappings on Windows (#1220)
* OnScrolled triggered when offset hasn't changed (#1868)
* Carriage Return (\r) is rendered as space (#2456)
* storage.List() returns list with nil elements for empty directories (#2858)
* Entry widget, position of cursor when clicking empty space (#2877)
* SelectEntry cause UI hang (#2925)
* Font cutoff with bold italics (#3001)
* Fyne error: Preferences load error (#2936, 3015)
* Scrolled List bad redraw when window is maximized (#3013)
* Linux and BSD packages not being installable if the name contained spaces


## 2.1.4 - 17 March 2022

### Fixed

* SetTheme() is not fully effective for widget.Form (#2810)
* FolderOpenDialog SetDismissText is ineffective (#2830)
* window.Resize() does not work if SetFixedSize(true) is set after (#2819)
* Container.Remove() race causes crash (#2826, #2775, #2481)
* FixedSize Window improperly sized if contains image with ImageFillOriginal (#2800)


## 2.1.3 - 24 February 2022

### Fixed

* The text on button can't be show correctly when use imported font (#2512)
* Fix issues with DocTabs scrolling (#2709)
* Fix possible crash for tapping extended Radio or Check item
* Resolve lookup of relative icons in FyneApp.toml
* Window not shown when SetFixedSize is used without Resize (#2784)
* Text and links in markdown can be rendered on top of each other (#2695)
* Incorrect cursor movement in a multiline entry with wrapping (#2698)


## 2.1.2 - 6 December 2021

### Fixed

* Scrolling list bound to data programmatically causes nil pointer dereference (#2549)
* Rich text from markdown can get newlines wrong (#2589)
* Fix crash on 32bit operating systems (#2603)
* Compile failure on MacOS 10.12 Sierra (#2478)
* Don't focus widgets on mobile where keyboard should not display (#2598)
* storage.List doesn't return complete URI on Android for "content:" scheme (#2619)
* Last word of the line and first word of the next line are joined in markdown parse (#2647)
* Support for building `cmd/fyne` on Windows arm64
* Fixed FreeBSD requiring installed glfw library dependency (#1928)
* Apple M1: error when using mouse drag to resize window (#2188)
* Struct binding panics in reload with slice field (#2607)
* File Dialog favourites can break for certain locations (#2595)
* Define user friendly names for Android Apps (#2653)
* Entry validator not updating if content is changed via data binding after SetContent (#2639)
* CenterOnScreen not working for FixedSize Window (#2550)
* Panic in boundStringListItem.Get() (#2643)
* Can't set an app/window icon to be an svg. (#1196)
* SetFullScreen(false) can give error (#2588)


## 2.1.1 - 22 October 2021

### Fixed

* Fix issue where table could select cells beyond data bound
* Some fast taps could be ignored (#2484)
* iOS app stops re-drawing mid-frame after a while (#950)
* Mobile simulation mode did not work on Apple M1 computers
* TextGrid background color can show gaps in render (#2493)
* Fix alignment of files in list view of file dialog
* Crash setting visible window on macOS to fixed size (#2488)
* fyne bundle ignores -name flag in windows (#2395)
* Lines with nil colour would crash renderer
* Android -nm tool not found with NDK 23 (#2498)
* Runtime panic because out of touchID (#2407)
* Long text in Select boxes overflows out of the box (#2522)
* Calling SetText on Label may not refresh correctly
* Menu can be triggered by # key but not always Alt
* Cursor position updates twice with delay (#2525)
* widgets freeze after being in background and then a crash upon pop-up menu (#2536)
* too many Refresh() calls may now cause visual artifacts in the List widget (#2548)
* Entry.SetText may panic if called on a multiline entry with selected text (#2482)
* TextGrid not always drawing correctly when resized (#2501)


## 2.1.0 - 17 September 2021

### Added

* DocTabs container for handling multiple open files
* Lifecycle API for handling foreground, background and other event
* Add RichText widget and Markdown parser
* Add TabWidth to TextStyle to specify tab size in spaces
* Add CheckGroup widget for multi-select
* Add FyneApp.toml metadata file to ease build commands
* Include http and https in standard repositories
* Add selection color to themes
* Include baseline information in driver font measurement
* Document storage API (App.Storage().Create() and others)
* Add "App Files" to file dialog for apps that use document storage
* Tab overflow on AppTabs
* Add URI and Unbound type to data bindings
* Add keyboard support for menus, pop-ups and buttons
* Add SimpleRenderer to help make simple widgets (#709)
* Add scroll functions for List, Table, Tree (#1892)
* Add selection and disabling to MenuItem
* Add Alignment to widget.Select (#2329)
* Expose ScanCode for keyboard events originating from hardware (#1523)
* Support macOS GPU switching (#2423)

### Changed

* Focusable widgets are no longer focused on tap, add canvas.Focus(obj) in Tapped handler if required
* Move to background based selection for List, Table and Tree
* Update fyne command line tool to use --posix style parameters
* Switch from gz to xz compression for unix packages
* Performance improvements with line, text and raster rendering
* Items not yet visible can no longer be focused
* Lines can now be drawn down to 1px (instead of 1dp) (#2298)
* Support multiple lines of text on button (#2378)
* Improved text layout speed by caching string size calculations
* Updated to require Go 1.14 so we can use some new features
* Window Resize request is now asynchronous
* Up/Down keys take cursor home/end when on first/last lines respectively

### Fixed

* Correctly align text tabs (#1791)
* Mobile apps theme does not match system (#472)
* Toolbar with widget.Label makes the ToolbarAction buttons higher (#2257)
* Memory leaks in renderers and canvases cache maps (#735)
* FileDialog SetFilter does not work on Android devices (#2353)
* Hover fix for List and Tree with Draggable objects
* Line resize can flip slope (#2208)
* Deadlocks when using widgets with data (#2348)
* Changing input type with keyboard visible would not update soft keyboards
* MainMenu() Close item does NOT call function defined in SetCloseIntercept (#2355)
* Entry cursor position with mouse is offset vertically by theme.SizeNameInputBorder (#2387)
* Backspace key is not working on Android AOSP (#1941)
* macOS: 'NSUserNotification' has been deprecated (#1833)
* macOS: Native menu would add new items if refreshed
* iOS builds fail since Go 1.16
* Re-add support for 32 bit iOS devices, if built with Go 1.14
* Android builds fail on Apple M1 (#2439)
* SetFullScreen(true) before ShowAndRun fails (#2446)
* Interacting with another app when window.SetFullScreen(true) will cause the application to hide itself. (#2448)
* Sequential writes to preferences does not save to file (#2449)
* Correct Android keyboard handling (#2447)
* MIUI-Android: The widget’s Hyperlink cannot open the URL (#1514)
* Improved performance of data binding conversions and text MinSize


## 2.0.4 - 6 August 2021

### Changed

* Disable Form labels when the element it applys to is disabled (#1530)
* Entry popup menu now fires shortcuts so extended widgets can intercept
* Update Android builds to SDK 30

### Fixed

* sendnotification show appID for name on windows (#1940)
* Fix accidental removal of windows builds during cross-compile
* Removing an item from a container did not update layout
* Update title bar on Windows 10 to match OS theme (#2184)
* Tapped triggered after Drag (#2235)
* Improved documentation and example code for file dialog (#2156)
* Preferences file gets unexpectedly cleared (#2241)
* Extra row dividers rendered on using SetColumnWidth to update a table (#2266)
* Fix resizing fullscreen issue
* Fullscreen changes my display resolution when showing a dialog (#1832)
* Entry validation does not work for empty field (#2179)
* Tab support for focus handling missing on mobile
* ScrollToBottom not always scrolling all the way when items added to container.Scroller
* Fixed scrollbar disappearing after changing content (#2303)
* Calling SetContent a second time with the same content will not show
* Drawing text can panic when Color is nil (#2347)
* Optimisations when drawing transparent rectangle or whitespace strings


## 2.0.3 - 30 April 2021

### Fixed

* Optimisations for TextGrid rendering
* Data binding with widget.List sometimes crash while scrolling (#2125)
* Fix compilation on FreeBSD 13
* DataLists should notify only once when change.
* Keyboard will appear on Android in disabled Entry Widget (#2139)
* Save dialog with filename for Android
* form widget can't draw hinttext of appended item. (#2028)
* Don't create empty shortcuts (#2148)
* Install directory for windows install command contains ".exe"
* Fix compilation for Linux Wayland apps
* Fix tab button layout on mobile (#2117)
* Options popup does not move if a SelectEntry widget moves with popup open
* Speed improvements to Select and SelectEntry drop down
* theme/fonts has an apache LICENSE file but it should have SIL OFL (#2193)
* Fix build requirements for target macOS platforms (#2154)
* ScrollEvent.Position and ScrollEvent.AbsolutePosition is 0,0 (#2199)


## 2.0.2 - 1 April 2021

### Changed

* Text can now be copied from a disable Entry using keyboard shortcuts

### Fixed

* Slider offset position could be incorrect for mobile apps
* Correct error in example code
* When graphics init fails then don't try to continue running (#1593)
* Don't show global settings on mobile in fyne_demo as it's not supported (#2062)
* Empty selection would render small rectangle in Entry
* Do not show validation state for disabled Entry
* dialog.ShowFileSave did not support mobile (#2076)
* Fix issue that storage could not write to files on iOS and Android
* mobile app could crash in some focus calls
* Duplicate symbol error when compiling for Android with NDK 23 (#2064)
* Add internet permission by default for Android apps (#1715)
* Child and Parent support in storage were missing for mobile appps
* Various crashes with Entry and multiline selections (including #1989)
* Slider calls OnChanged for each value between steps (#1748)
* fyne command doesn't remove temporary binary from src (#1910)
* Advanced Color picker on mobile keeps updating values forever after sliding (#2075)
* exec.Command and widget.Button combination not working (#1857)
* After clicking a link on macOS, click everywhere in the app will be linked (#2112)
* Text selection - Shift+Tab bug (#1787)


## 2.0.1 - 4 March 2021

### Changed

* An Entry with `Wrapping=fyne.TextWrapOff` no longer blocks scroll events from a parent

### Fixed

* Dialog.Resize() has no effect if called before Dialog.Show() (#1863)
* SelectTab does not always correctly set the blue underline to the selected tab (#1872)
* Entry Validation Broken when using Data binding (#1890)
* Fix background colour not applying until theme change
* android runtime error with fyne.dialog (#1896)
* Fix scale calculations for Wayland phones (PinePhone)
* Correct initial state of entry validation
* fix entry widget mouse drag selection when scrolled
* List widget panic when refreshing after changing content length (#1864)
* Fix image caching that was too aggressive on resize
* Pointer and cursor misalignment in widget.Entry (#1937)
* SIGSEGV Sometimes When Closing a Program by Clicking a Button (#1604)
* Advanced Color Picker shows Black for custom primary color as RGBA (#1970)
* Canvas.Focus() before window visible causes application to crash (#1893)
* Menu over Content (#1973)
* Error compiling fyne on Apple M1 arm64 (#1739)
* Cells are not getting draw in correct location after column resize. (#1951)
* Possible panic when selecting text in a widget.Entry (#1983)
* Form validation doesn't enable submit button (#1965)
* Creating a window shows it before calling .Show() and .Hide() does not work (#1835)
* Dialogs are not refreshed correctly on .Show() (#1866)
* Failed creating setting storage : no such directory (#2023)
* Erroneous custom filter types not supported error on mobile (#2012)
* High importance button show no hovered state (#1785)
* List widget does not render all visible content after content data gets shorter (#1948)
* Calling Select on List before draw can crash (#1960)
* Dialog not resizing in newly created window (#1692)
* Dialog not returning to requested size (#1382)
* Entry without scrollable content prevents scrolling of outside scroller (#1939)
* fyne_demo crash after selecting custom Theme and table (#2018)
* Table widget crash when scrolling rapidly (#1887)
* Cursor animation sometimes distorts the text (#1778)
* Extended password entry panics when password revealer is clicked (#2036)
* Data binding limited to 1024 simultaneous operations (#1838)
* Custom theme does not refresh when variant changes (#2006)


## 2.0 - 22 January 2021

### Changes that are not backward compatible

These changes may break some apps, please read the 
[upgrading doc](https://developer.fyne.io/api/v2.0/upgrading) for more info
The import path is now `fyne.io/fyne/v2` when you are ready to make the update.

* Coordinate system to float32
  * Size and Position units were changed from int to float32
  * `Text.TextSize` moved to float32 and `fyne.MeasureText` now takes a float32 size parameter
  * Removed `Size.Union` (use `Size.Max` instead)
  * Added fyne.Delta for difference-based X, Y float32 representation
  * DraggedEvent.DraggedX and DraggedY (int, int) to DraggedEvent.Dragged (Delta)
  * ScrollEvent.DeltaX and DeltaY (int, int) moved to ScrollEvent.Scrolled (Delta)

* Theme API update
  * `fyne.Theme` moved to `fyne.LegacyTheme` and can be load to a new theme using `theme.FromLegacy`
  * A new, more flexible, Theme interface has been created that we encourage developers to use

* The second parameter of `theme.NewThemedResource` was removed, it was previously ignored
* The desktop.Cursor definition was renamed desktop.StandardCursor to make way for custom cursors
* Button `Style` and `HideShadow` were removed, use `Importance`

* iOS apps preferences will be lost in this upgrade as we move to more advanced storage
* Dialogs no longer show when created, unless using the ShowXxx convenience methods
* Entry widget now contains scrolling so should no longer be wrapped in a scroll container

* Removed deprecated types including:
  - `dialog.FileIcon` (now `widget.FileIcon`)
  - `widget.Radio` (now `widget.RadioGroup`)
  - `widget.AccordionContainer` (now `widget.Accordion`)
  - `layout.NewFixedGridLayout()` (now `layout.NewGridWrapLayout()`)
  - `widget.ScrollContainer` (now `container.Scroll`)
  - `widget.SplitContainer` (now `container.Spilt`)
  - `widget.Group` (replaced by `widget.Card`)
  - `widget.Box` (now `container.NewH/VBox`, with `Children` field moved to `Objects`)
  - `widget.TabContainer` and `widget.AppTabs` (now `container.AppTabs`)
* Many deprecated fields have been removed, replacements listed in API docs 1.4
  - for specific information you can browse https://developer.fyne.io/api/v1.4/

### Added

* Data binding API to connect data sources to widgets and sync data
  - Add preferences data binding and `Preferences.AddChangeListener`
  - Add bind support to `Check`, `Entry`, `Label`, `List`, `ProgressBar` and `Slider` widgets
* Animation API for handling smooth element transitions
  - Add animations to buttons, tabs and entry cursor
* Storage repository API for connecting custom file sources
  - Add storage functions `Copy`, `Delete` and `Move` for `URI`
  - Add `CanRead`, `CanWrite` and `CanList` to storage APIs
* New Theme API for easier customisation of apps
  - Add ability for custom themes to support light/dark preference
  - Support for custom icons in theme definition
  - New `theme.FromLegacy` helper to use old theme API definitions
* Add fyne.Vector for managing x/y float32 coordinates
* Add MouseButtonTertiary for middle mouse button events on desktop
* Add `canvas.ImageScaleFastest` for faster, less precise, scaling
* Add new `dialog.Form` that will phase out `dialog.Entry`
* Add keyboard control for main menu
* Add `Scroll.OnScrolled` event for seeing changes in scroll container
* Add `TextStyle` and `OnSubmitted` to `Entry` widget
* Add support for `HintText` and showing validation errors in `Form` widget
* Added basic support for tab character in `Entry`, `Label` and `TextGrid`

### Changed

* Coordinate system is now float32 - see breaking changes above
* ScrollEvent and DragEvent moved to Delta from (int, int)
* Change bundled resources to use more efficient string storage
* Left and Right mouse buttons on Desktop are being moved to `MouseButtonPrimary` and `MouseButtonSecondary`
* Many optimisations and widget performance enhancements

* Moving to new `container.New()` and `container.NewWithoutLayout()` constructors (replacing `fyne.NewContainer` and `fyne.NewContainerWithoutLayout`)
* Moving storage APIs `OpenFileFromURI`, `SaveFileToURI` and `ListerForURI` to `Reader`, `Writer` and `List` functions

### Fixed

* Validating a widget in widget.Form before renderer was created could cause a panic
* Added file and folder support for mobile simulation support (#1470)
* Appending options to a disabled widget.RadioGroup shows them as enabled (#1697)
* Toggling toolbar icons does not refresh (#1809)
* Black screen when slide up application on iPhone (#1610)
* Properly align Label in FormItem (#1531)
* Mobile dropdowns are too low (#1771)
* Cursor does not go down to next line with wrapping (#1737)
* Entry: while adding text beyond visible reagion there is no auto-scroll (#912)


## 1.4.3 - 4 January 2021

### Fixed

* Fix crash when showing file open dialog on iPadOS
* Fix possible missing icon on initial show of disabled button
* Capturing a canvas on macOS retina display would not capture full resolution
* Fix the release build flag for mobile
* Fix possible race conditions for canvas capture
* Improvements to `fyne get` command downloader
* Fix tree, so it refreshes visible nodes on Refresh()
* TabContainer Panic when removing selected tab (#1668)
* Incorrect clipping behaviour with nested scroll containers (#1682)
* MacOS Notifications are not shown on subsequent app runs (#1699)
* Fix the behavior when dragging the divider of split container (#1618)


## 1.4.2 - 9 December 2020

### Added

* [fyne-cli] Add support for passing custom build tags (#1538)

### Changed

* Run validation on content change instead of on each Refresh in widget.Entry

### Fixed

* [fyne-cli] Android: allow to specify an inline password for the keystore
* Fixed Card widget MinSize (#1581)
* Fix missing release tag to enable BuildRelease in Settings.BuildType()
* Dialog shadow does not resize after Refresh (#1370)
* Android Duplicate Number Entry (#1256)
* Support older macOS by default - back to 10.11 (#886)
* Complete certification of macOS App Store releases (#1443)
* Fix compilation errors for early stage Wayland testing
* Fix entry.SetValidationError() not working correctly


## 1.4.1 - 20 November 2020

### Changed

* Table columns can now be different sizes using SetColumnWidth
* Avoid unnecessary validation check on Refresh in widget.Form

### Fixed

* Tree could flicker on mouse hover (#1488)
* Content of table cells could overflow when sized correctly
* file:// based URI on Android would fail to list folder (#1495)
* Images in iOS release were not all correct size (#1498)
* iOS compile failed with Go 1.15 (#1497)
* Possible crash when minimising app containing List on Windows
* File chooser dialog ignores drive Z (#1513)
* Entry copy/paste is crashing on android 7.1 (#1511)
* Fyne package creating invalid windows packages (#1521)
* Menu bar initially doesn't respond to mouse input on macOS (#505) 
* iOS: Missing CFBundleIconName and asset catalog (#1504)
* CenterOnScreen causes crash on MacOS when called from goroutine (#1539)
* desktop.MouseHover Button state is not reliable (#1533)
* Initial validation status in widget.Form is not respected
* Fix nil reference in disabled buttons (#1558)


## 1.4 - 1 November 2020

### Added (highlights)

* List (#156), Table (#157) and Tree collection Widgets
* Card, FileItem, Separator widgets
* ColorPicker dialog
* User selection of primary colour
* Container API package to ease using layouts and container widgets
* Add input validation
* ListableURI for working with directories etc
* Added PaddedLayout

* Window.SetCloseIntercept (#467)
* Canvas.InteractiveArea() to indicate where widgets should avoid
* TextFormatter for ProgressBar
* FileDialog.SetLocation() (#821)
* Added dialog.ShowFolderOpen (#941)
* Support to install on iOS and android with 'fyne install'
* Support asset bundling with go:generate
* Add fyne release command for preparing signed apps
* Add keyboard and focus support to Radio and Select widgets 

### Changed

* Theme update - new blue highlight, move buttons to outline
* Android SDK target updated to 29
* Mobile log entries now start "Fyne" instead of "GoLog"
* Don't expand Select to its largest option (#1247)
* Button.HideShadow replaced by Button.Importance = LowImportance

* Deprecate NewContainer in favour of NewContainerWithoutLayout
* Deprecate HBox and VBox in favour of new container APIs
* Move Container.AddObject to Container.Add matching Container.Remove
* Start move from widget.TabContainer to container.AppTabs
* Replace Radio with RadioGroup
* Deprecate WidgetRenderer.BackgroundColor

### Fixed

* Support focus traversal in dialog (#948), (#948)
* Add missing AbsolutePosition in some mouse events (#1274)
* Don't let scrollbar handle become too small
* Ensure tab children are resized before being shown (#1331)
* Don't hang if OpenURL loads browser (#1332)
* Content not filling dialog (#1360)
* Overlays not adjusting on orientation change in mobile (#1334)
* Fix missing key events for some keypad keys (#1325)
* Issue with non-english folder names in Linux favourites (#1248)
* Fix overlays escaping screen interactive bounds (#1358)
* Key events not blocked by overlays (#814)
* Update scroll container content if it is changed (#1341)
* Respect SelectEntry datta changes on refresh (#1462)
* Incorrect SelectEntry dropdown button position (#1361)
* don't allow both single and double tap events to fire (#1381)
* Fix issue where long or tall images could jump on load (#1266, #1432)
* Weird behaviour when resizing or minimizing a ScrollContainer (#1245)
* Fix panic on NewTextGrid().Text()
* Fix issue where scrollbar could jump after mousewheel scroll
* Add missing raster support in software render
* Respect GOOS/GOARCH in fyne command utilities
* BSD support in build tools
* SVG Cache could return the incorrect resource (#1479)

* Many optimisations and widget performance enhancements
* Various fixes to file creation and saving on mobile devices


## 1.3.3 - 10 August 2020

### Added

* Use icons for file dialog favourites (#1186)
* Add ScrollContainer ScrollToBottom and ScrollToTop

### Changed

* Make file filter case sensitive (#1185)

### Fixed

* Allow popups to create dialogs (#1176)
* Use default cursor for dragging scrollbars (#1172)
* Correctly parse SVG files with missing X/Y for rect
* Fix visibility of Entry placeholder when text is set (#1193)
* Fix encoding issue with Windows notifications (#1191)
* Fix issue where content expanding on Windows could freeze (#1189)
* Fix errors on Windows when reloading Fyne settings (#1165)
* Dialogs not updating theme correctly (#1201)
* Update the extended progressbar on refresh (#1219)
* Segfault if font fails (#1200)
* Slider rendering incorrectly when window maximized (#1223)
* Changing form label not refreshed (#1231)
* Files and folders starting "." show no name (#1235)


## 1.3.2 - 11 July 2020

### Added

* Linux packaged apps now include a Makefile to aid install

### Changed

* Fyne package supports specific architectures for Android
* Reset missing textures on refresh
* Custom confirm callbacks now called on implicitly shown dialogs
* SelectEntry can update drop-down list during OnChanged callback
* TextGrid whitespace color now matches theme changes
* Order of Window Resize(), SetFixedSize() and CenterOnScreen() does no matter before Show()
* Containers now refresh their visuals as well as their Children on Refresh()

### Fixed

* Capped StrokeWidth on canvas.Line (#831)
* Canvas lines, rectangles and circles do not resize and refresh correctly
* Black flickering on resize on MacOS and OS X (possibly not on Catalina) (#1122)
* Crash when resizing window under macOS (#1051, #1140)
* Set SetFixedSize to true, the menus are overlapped (#1105)
* Ctrl+v into text input field crashes app. Presumably clipboard is empty (#1123, #1132)
* Slider default value doesn't stay inside range (#1128)
* The position of window is changed when status change from show to hide, then to show (#1116)
* Creating a windows inside onClose handler causes Fyne to panic (#1106)
* Backspace in entry after SetText("") can crash (#1096)
* Empty main menu causes panic (#1073)
* Installing using `fyne install` on Linux now works on distrubutions that don't use `/usr/local`
* Fix recommendations from staticcheck
* Unable to overwrite file when using dialog.ShowFileSave (#1168)


## 1.3 - 5 June 2020

### Added

* File open and save dialogs (#225)
* Add notifications support (#398)
* Add text wrap support (#332)
* Add Accordion widget (#206)
* Add TextGrid widget (#115)
* Add SplitContainer widget (#205)
* Add new URI type and handlers for cross-platform data access
* Desktop apps can now create splash windows
* Add ScaleMode to images, new ImageScalePixels feature for retro graphics
* Allow widgets to influence mouse cursor style (#726)
* Support changing the text on form submit/cancel buttons
* Support reporting CapsLock key events (#552)
* Add OnClosed callback for Dialog
* Add new image test helpers for validating render output
* Support showing different types of soft keyboard on mobile devices (#971, #975)

### Changed

* Upgraded underlying GLFW library to fix various issues (#183, #61)
* Add submenu support and hover effects (#395)
* Default to non-premultiplied alpha (NRGBA) across toolkit
* Rename FixedGridLayout to GridWrapLayout (deprecate old API) (#836)
* Windows redraw and animations continue on window resize and move
* New...PopUp() methods are being replaced by Show...Popup() or New...Popup().Show()
* Apps started on a goroutine will now panic as this is not supported
* On Linux apps now simulate 120DPI instead of 96DPI
* Improved fyne_settings scale picking user interface
* Reorganised fyne_demo to accommodate growing collection of widgets and containers
* Rendering now happens on a different thread to events for more consistent drawing
* Improved text selection on mobile devices

### Fixed (highlights)

* Panic when trying to paste empty clipboard into entry (#743)
* Scale does not match user configuration in Windows 10 (#635)
* Copy/Paste not working on Entry Field in Windows OS (#981)
* Select widgets with many options overflow UI without scrolling (#675)
* android: typing in entry expands only after full refresh (#972)
* iOS app stops re-drawing mid frame after a while (#950)
* Too many successive GUI updates do not properly update the view (904)
* iOS apps would not build using Apple's new certificates
* Preserve aspect ratio in SVG stroke drawing (#976)
* Fixed many race conditions in widget data handling
* Various crashes and render glitches in extended widgets
* Fix security issues reported by gosec (#742)


## 1.2.4 - 13 April 2020

### Added

 * Added Direction field to ScrollContainer and NewHScrollContainer, NewVScrollContainer constructors (#763)
 * Added Scroller.SetMinSize() to enable better defaults for scrolled content
 * Added "fyne vendor" subcommand to help packaging fyne dependencies in projects
 * Added "fyne version" subcommand to help with bug reporting (#656)
 * Clipboard (cut/copy/paste) is now supported on iOS and Android (#414)
 * Preferences.RemoveValue() now allows deletion of a stored user preference

### Changed

 * Report keys based on name not key code - fixes issue with shortcuts with AZERTY (#790)

### Fixed

 * Mobile builds now support go modules (#660)
 * Building for mobile would try to run desktop build first
 * Mobile apps now draw the full safe area on a screen (#799)
 * Preferences were not stored on mobile apps (#779)
 * Window on Windows is not controllable after exiting FullScreen mode (#727)
 * Soft keyboard not working on some Samsung/LG smart phones (#787)
 * Selecting a tab on extended TabContainer doesn't refresh button (#810)
 * Appending tab to empty TabContainer causes divide by zero on mobile (#820)
 * Application crashes on startup (#816)
 * Form does not always update on theme change (#842)


## 1.2.3 - 2 March 2020

### Added

 * Add media and volume icons to default themes (#649)
 * Add Canvas.PixelCoordinateForPosition to find pixel locations if required
 * Add ProgressInfinite dialog

### Changed

 * Warn if -executable or -sourceDir flags are used for package on mobile (#652)
 * Update scale based on device for mobile apps
 * Windows without a title will now be named "Fyne Application"
 * Revert fix to quit mobile apps - this is not allowed in guidelines

### Fixed

 * App.UniqueID() did not return current app ID
 * Fyne package ignored -name flag for ios and android builds (#657)
 * Possible crash when appending tabs to TabContainer
 * FixedSize windows not rescaling when dragged between monitors (#654)
 * Fix issues where older Android devices may not background or rotate (#677)
 * Crash when setting theme before window content set (#688)
 * Correct form extend behaviour (#694)
 * Select drop-down width is wrong if the drop-down is too tall for the window (#706)


## 1.2.2 - 29 January 2020

### Added

* Add SelectedText() function to Entry widget
* New mobile.Device interface exposing ShowVirtualKeyboard() (and Hide...)

### Changed

* Scale calculations are now relative to system scale - the default "1" matches the system
* Update scale on Linux to be "auto" by default (and numbers are relative to 96DPI standard) (#595)
* When auto scaling check the monitor in the middle of the window, not top left
* bundled files now have a standard header to optimise some tools like go report card
* Shortcuts are now handled by the event queue - fixed possible deadlock

### Fixed

* Scroll horizontally when holding shift key (#579)
* Updating text and calling refresh for widget doesn't work (#607)
* Corrected visual behaviour of extended widgets including Entry, Select, Check, Radio and Icon (#615)
* Entries and Selects that are extended would crash on right click.
* PasswordEntry created from Entry with Password = true has no revealer
* Dialog width not always sufficient for title
* Pasting unicode characters could panic (#597)
* Setting theme before application start panics on macOS (#626)
* MenuItem type conflicts with other projects (#632)


## 1.2.1 - 24 December 2019

### Added

* Add TouchDown, TouchUp and TouchCancel API in driver/mobile for device specific events
* Add support for adding and removing tabs from a tab container (#444)

### Fixed

* Issues when settings changes may not be monitored (#576)
* Layout of hidden tab container contents on mobile (#578)
* Mobile apps would not quit when Quit() was called (#580)
* Shadows disappeared when theme changes (#589)
* iOS apps could stop rendering after many refreshes (#584)
* Fyne package could fail on Windows (#586)
* Horizontal only scroll container may not refresh using scroll wheel


## 1.2 - 12 December 2019

### Added

* Mobile support - iOS and Android, including "fyne package" command
* Support for OpenGL ES and embedded linux
* New BaseWidget for building custom widgets
* Support for diagonal gradients
* Global settings are now saved and can be set using the new fyne_settings app
* Support rendering in Go playground using playground.Render() helpers
* "fyne install" command to package and install apps on the local computer
* Add horizontal scrolling to ScrollContainer
* Add preferences API
* Add show/hide password icon when created from NewPasswordEntry
* Add NewGridLayoutWithRows to specify a grid layout with a set number of rows
* Add NewAdaptiveGridLayout which uses a column grid layout when horizontal and rows in vertical


### Changed

* New Logo! Thanks to Storm for his work on this :)
* Applications no longer have a default (Fyne logo) icon
* Input events now execute one at a time to maintain the correct order
* Button and other widget callbacks no longer launch new goroutines
* FYNE_THEME and FYNE_SCALE are now overrides to the global configuration
* The first opened window no longer exits the app when closed (unless none others are open or Window.SetMaster() is called)
* "fyne package" now defaults icon to "Icon.png" so the parameter is optional
* Calling ExtendBaseWidget() sets up the renderer for extended widgets
* Entry widget now has a visible Disabled state, ReadOnly has been deprecated
* Bundled images optimised to save space
* Optimise rendering to reduce refresh on TabContainer and ScrollContainer


### Fixed

* Correct the color of Entry widget cursor if theme changes
* Error where widgets created before main() function could crash (#490)
* App.Run panics if called without a window (#527)
* Support context menu for disabled entry widgets (#488)
* Fix issue where images using fyne.ImageFillOriginal may not show initially (#558)


## 1.1.2 - 12 October 2019

### Added

### Changed

* Default scale value for canvases is now 1.0 instead of Auto (DPI based)

### Fixed

* Correct icon name in linux packages
* Fullscreen before showing a window works again
* Incorrect MinSize of FixedGrid layout in some situations
* Update text size on theme change
* Text handling crashes (#411, #484, #485)
* Layout of image only buttons
* TabItem.Content changes are reflected when refreshing TabContainer (#456)

## 1.1.1 - 17 August 2019

### Added

* Add support for custom Windows manifest files in fyne package

### Changed

* Dismiss non-modal popovers on secondary tap
* Only measure visible objects in layouts and minSize calculations (#343)
* Don't propagate show/hide in the model - allowing children of tabs to remain hidden
* Disable cut/copy for password fields
* Correctly calculate grid layout minsize as width changes
* Select text at end of line when double tapping beyond width

### Fixed

* Scale could be too large on macOS Retina screens
* Window with fixed size changes size when un-minimized on Windows (#300)
* Setting text on a label could crash if it was not yet shown (#381)
* Multiple Entry widgets could have selections simultaneously (#341)
* Hover effect of radio widget too low (#383)
* Missing shadow on Select widget
* Incorrect rendering of subimages within Image object
* Size calculation caches could be skipped causing degraded performance


## 1.1 - 1 July 2019

### Added

* Menubar and PopUpMenu (#41)
* PopUp widgets (regular and modal) and canvas overlay support (#242)
* Add gradient (linear and radial) to canvas
* Add shadow support for overlays, buttons and scrollcontainer
* Text can now be selected (#67)
* Support moving through inputs with Tab / Shift-Tab (#82)
* canvas.Capture() to save the content of a canvas
* Horizontal layout for widget.Radio
* Select widget (#21)
* Add support for disabling widgets (#234)
* Support for changing icon color (#246)
* Button hover effect
* Pointer drag event to main API
* support for desktop mouse move events
* Add a new "hints" build tag that can suggest UI improvements

### Changed

* TabContainer tab location can now be set with SetTabLocation()
* Dialog windows now appear as modal popups within a window
* Don't add a button bar to a form if it has no buttons
* Moved driver/gl package to internal/driver/gl
* Clicking/Tapping in an entry will position the cursor
* A container with no layout will not change the position or size of it's content
* Update the fyne_demo app to reflect the expanding feature set

### Fixed

* Allow scrollbars to be dragged (#133)
* Unicode char input with Option key on macOS (#247)
* Resizng fixed size windows (#248)
* Fixed various bugs in window sizing and padding
* Button icons do not center align if label is empty (#284)


## 1.0.1 - 20 April 2019

### Added

* Support for go modules
* Transparent backgrounds for widgets
* Entry.OnCursorChanged()
* Radio.Append() and Radio.SetSelected() (#229)

### Changed

* Clicking outside a focused element will unfocus it
* Handle key repeat for non-runes (#165)

### Fixed

* Remove duplicate options from a Radio widget (#230)
* Issue where paste shortcut is not called for Ctrl-V keyboard combination
* Cursor position when clearing text in Entry (#214)
* Antialias of lines and circles (fyne-io/examples#14)
* Crash on centering of windows (#220)
* Possible crash when closing secondary windows
* Possible crash when showing dialog
* Initial visibility of scroll bar in ScrollContainer
* Setting window icon when different from app icon.
* Possible panic on app.Quit() (#175)
* Various caches and race condition issues (#194, #217, #209).


## 1.0 - 19 March 2019

The first major release of the Fyne toolkit delivers a stable release of the
main functionality required to build basic GUI applications across multiple
platforms.

### Features

* Canvas API (rect, line, circle, text, image)
* Widget API (box, button, check, entry, form, group, hyperlink, icon, label, progress bar, radio, scroller, tabs and toolbar)
* Light and dark themes
* Pointer, key and shortcut APIs (generic and desktop extension)
* OpenGL driver for Linux, macOS and Windows
* Tools for embedding data and packaging releases
<|MERGE_RESOLUTION|>--- conflicted
+++ resolved
@@ -3,8 +3,6 @@
 This file lists the main changes with each version of the Fyne toolkit.
 More detailed release notes can be found on the [releases page](https://github.com/fyne-io/fyne/releases). 
 
-<<<<<<< HEAD
-=======
 ## 2.3.3 - 24 March 2023
 
 ### Fixed
@@ -117,7 +115,6 @@
 * Form dialog not displaying hint text and validation errors (#2781)
 
 
->>>>>>> cc96b423
 ## 2.2.4 - 9 November 2022
 
 ### Fixes
