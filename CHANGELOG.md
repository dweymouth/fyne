--- conflicted
+++ resolved
@@ -3,7 +3,6 @@
 This file lists the main changes with each version of the Fyne toolkit.
 More detailed release notes can be found on the [releases page](https://github.com/fyne-io/fyne/releases). 
 
-<<<<<<< HEAD
 ## Bowmore - Ongoing
 
 ### Added
@@ -22,14 +21,13 @@
 
 * 
 
-=======
+
 ## 2.1.3 - Ongoing
 
 ### Fixed
 
 * The text on button can't be show correctly when use imported font (#2512)
 * Fix issues with DocTabs scrolling (#2709)
->>>>>>> c9685dfd
 
 ## 2.1.2 - 6 December 2021
 
