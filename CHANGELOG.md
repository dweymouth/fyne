--- conflicted
+++ resolved
@@ -3,15 +3,12 @@
 This file lists the main changes with each version of the Fyne toolkit.
 More detailed release notes can be found on the [releases page](https://github.com/fyne-io/fyne/releases). 
 
-<<<<<<< HEAD
 ### 2.2.3 - Ongoing
 
 * Wrappable RichText in a Split container causes crash (#3003, #2961)
 
-## 2.2.2 - 28 June 2022
-=======
+
 ## 2.2.2 - 30 June 2022
->>>>>>> 545dd606
 
 ### Fixed
 
