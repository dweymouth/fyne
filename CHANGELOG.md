# Changelog

This file lists the main changes with each version of the Fyne toolkit.
More detailed release notes can be found on the [releases page](https://github.com/fyne-io/fyne/releases). 

<<<<<<< HEAD
## 2.6.0 - Ongoing

### Added

### Changed

 * ActionItems in an Entry should now match the standard button size

### Fixed

 * Odd looking SelectEntry with long PlaceHolder (#4430)


## 2.5.3 - 12 December 2024
=======
## 2.5.3 - 15 December 2024
>>>>>>> 1f52ee66

### Changed

* Smoothly decelerate scroll on mobile
* Added Spanish translation

### Fixed

* Starting location can be wrong in file dialogs with custom repository (#5200)
* Improve how shortcut special keys for menu items are rendered on Windows and Linux (#5108)
* Blank page in Chrome for Android
* Mobile Entry: cursor arrows don't work (#5258)
* FileDialog does not handle relative file URIs well. (#5234)
* [Linux] Only change variant when color scheme changes
* [Linux] Window with list flickers in Wayland (#5133)
* Package command fails on OpenBSD (#5195)
* System theme fallback is not working with custom themes
* Translucency and images with Alpha channel (#1977)
* Performance regression when scrolling inside the file dialog (#4307)
* Empty but visible images consume high CPU on 2.4.x (#4345)
* Improved performance of text render caching
* nil pointer dereference in dialog.Resize() for color picker (#5236)
* Tiny files written in iOS may be empty
* Some SVG resources don't update appearance correctly with the theme (#3900)


## 2.5.2 - 15 October 2024

### Fixed

* Sometimes fyne fails to setup dark mode on Windows (#4758)
* Memory leak in fontMetrics cache on desktop driver (#4010)
* Fix possible crash with badly formatted json translation
* Tree widget doesn't display higher elements until a user selects one (#5095, #4346)
* Update to the latest breaking API changes in go-text
* Fix wrapping / truncation of multi-font text runs (#4998)
* Test window title is not always set (#5116)
* Deadlock in Button CreateRenderer() (#5114)
* Fix possible crash in theme watching for windows
* Fix issue with Movies folder on darwin file dialog
* widget.Entry: validate when pasting from clipboard (#5058, #5028)
* Reduce contention in some widget locks
* Add Swedish translation
* Improvements to documentation
* Improved temp check for windows/msys
* Fix split in a theme override container


## 2.5.1 - 24 August 2024

### Fixed

 * Apps with translations in new languages would not be recognised (#5015)
 * App ID can be ignored from metadata file with go build/run
 * Typing Chinese characters in widget.Entry and perform undo/redo crashes the app (#5001)
 * Assets would render Low-DPI before attaching to a canvas
 * Single click in file dialog enters two directories (#5053)
 * Light/Dark mode detection no longer works on Ubuntu with Fyne 2.5 (#5029)
 * Scroll acceleration logic causes scrolling to "jump" suddenly on macOS (#5067)
 * SetSystemTrayMenu doesn't work when run in goroutine (#5039)
 * stack overflow when calling SetRowHeight in table UpdateCell callback (#5007)
 * Resizing List causes visible items to refresh instead of resize (#4080)
 * Child widget with Hoverable() interface keeps parent widget's Tapped() function from being called. (#3906)
 * App Translation file is ignored / tries to load BR (#5015, #5040)
 * Missing theme variant auto-switching (dark/light) for Windows (#4537)
 * Get DoubleTapDelay from the OS if an API is available (#4448)
 * Entry cursor is not visible with animations off (#4508) 
 * Redundant justify-content properties in CSS for centered-container class (#5045)
 * Update go-text/render to avoid crashing when rendering certain bitmap fonts (#5042)
 * Using container.NewThemeOverride leaks memory until window closing (#5000)


## 2.5.0 - 14 July 2024

### Added

 * Internationalisation support and translations (#605, #3249)
 * Look up system fonts for glyphs that cannot be found embedded (#2572, #1579)
 * Completed support for Wayland on Linux
 * Completed support for the Web driver (*except file handling)
 * Add support for XDG Desktop Portals when built with `-tags flatpak` on Linux
 * Activity indicator widget
 * InnerWindow and MultipleWindows containers
 * ThemeOverride container for grouping items with a different theme
 * Add `NativeWindow.RunNative` to use a native window handle (#4483)
 * Ability to request display stays on - `SetDisableScreenBlanking` (#4534, #3007)
 * Add Undo/Redo support for widget.Entry (#436)
 * Add AppendMarkdown function to RichText
 * Add option in List to hide separators (#3756)
 * New CustomPaddedLayout for more fine-grained container padding
 * Add SizeName property to Hyperlink widget
 * Support Ctrl+[backspace/delete] to delete the word to the left or right of the cursor
 * Add IntToFloat (and FloatToInt) in bindings Data binding (#4666)
 * Add ScrollToOffset/GetScrollOffset APIs for collection widgets
 * Add ColumnCount API to GridWrap widget
 * Disable and Enable for Slider widget (#3551)
 * Function `Remove` added to List bindings (#3100)
 * Form layout can now be vertical (labels above field) or adaptive for mobile
 * Add support for Bold, Italic and Underline for TextGrid (#1237)
 * Add support for setting a custom resource as the font source for text (#808)
 * New `test` functions `NewTempApp`, `NewTempWindow` and `TempWidgetRenderer` to free resources automatically

### Changed

 * Fyne now depends on Go 1.19 at a minimum
 * Round the corners of scroll bars with new theme value
 * Improve contrast of text on highlight background colours
 * Layout of iOS and Android apps will adapt when keyboard appears (#566, #2371)
 * FyneApp.toml will now be loaded with `go build` (#4688)
 * Text wrapping will now wrap in dialogs (#2602)
 * System tray and tray menu icons on will now match theme on macOS (#4549)
 * Triple clicking in an Entry widget now selects current line (#4328)
 * About menu items will now override the macOS default About
 * System tray no longer shows tooltips (until we have full support)
 * Double tapping an item in a file dialog now selects and returns
 * Widgets should now use `theme.ForWidget()` instead of `theme.Default()` or static helpers

### Fixed

 * Kannada characters not rendering correctly (#2654)
 * Notifications are not working on iOS (#4966)
 * Incorrect scaling on Steam Deck screen Accessibility (#4896)
 * Sometimes the last list row that should be visible doesn't show (#4909)
 * RichText swallowing whitespace after Markdown links (#4613, #4340)
 * Disabled app tabs can still be selected in popup menu (#4935)
 * Don't show title when mouse hover on Systray menu (#4916)
 * Trying to access a URL through canvas.NewImageFromURI() in a test results in a panic (#4863)
 * Don't insert tab character in Entry when Shift+Tab typed
 * Select Does Not Gain Focus When Tapped (#4767)
 * binding.Untyped crashes when set to nil bug (#4807)
 * Label and Slider not aligned in a FormItem (#4714)
 * Windows: App Icon in Notification (#2592)
 * Fix possible writing of empty preference data in some quit events
 * Allow application to set default view (list/grid) of file dialog before showing it (#4595)
 * Fix ScrollToOffset when viewport is larger than content size
 * Incorrect row header width in widget.Table (#4370)
 * Add missed truncation mode for hyperlink (#4335)
 * AppTab does not display blue indicator line if you create it empty and then Append items to it later.
 * Many optimisations in animation, draw speed, layout and widget size calculations
 * DocTabItem update text doesn't update the underline select bar (graphic glitch) (#3106)


## 2.4.5 - 15 April 2024

### Fixed

* iOS files write would fail when over 16KB
* storage.Delete not supported on Android/iOS (#2120)
* layout.formLayout do not handle canvas.Text well in second column (#4665)
* Fix building with ios17.4 (#4741)
* Support template icon for system tray menu icons
* Fix recognition of missing XDG user directories (#4650)
* FileDialog.SetOnClosed not always working (#4651)
* Upgrade GLFW for performance improvements and bug fixes
* Multiple select popups can crash during background operations (#4730)
* Controlling a negative slider with the left arrow key blocks after 8 steps (#4736)
* cmd/fyne: command "get" is broken with Go 1.22 (#4684)
* Race condition during system tray menu refresh (#4697)
* Fyne release on Linux does not set Metadata().Release to true (#4711)
* RichText leaks memory when replacing segments (#4723)


## 2.4.4 - 13 February 2024

### Fixed

* Spaces could be appended to linux Exec command during packaging
* Secondary mobile windows would not size correctly when padded
* Setting Icon.Resource to nil will not clear rendering
* Dismiss iOS keyboard if "Done" is tapped
* Large speed improvement in Entry and GridWrap widgets
* tests fail with macOS Assertion failure in NSMenu (#4572)
* Fix image test failures on Apple Silicon
* High CPU use when showing CustomDialogs (#4574)
* Entry does not show the last (few) changes when updating a binding.String in a fast succession (#4082)
* Calling Entry.SetText and then Entry.Bind immediately will ignore the bound value (#4235)
* Changing theme while application is running doesn't change some parameters on some widgets (#4344)
* Check widget: hovering/tapping to the right of the label area should not activate widget (#4527)
* Calling entry.SetPlaceHolder inside of OnChanged callback freezes app (#4516)
* Hyperlink enhancement: underline and tappable area shouldn't be wider than the text label (#3528)
* Fix possible compile error from go-text/typesetting


## 2.4.3 - 23 December 2023

### Fixed

* Fix OpenGL init for arm64 desktop devices 
* System tray icon on Mac is showing the app ID (#4416)
* Failure with fyne release -os android/arm (#4174)
* Android GoBack with forcefully close the app even if the keyboard is up (#4257)
* *BSD systems using the wrong (and slow) window resize
* Optimisations to reduce memory allocations in List, GridWrap, driver and mime type handling
* Reduce calls to C and repeated size checks in painter and driver code


## 2.4.2 - 22 November 2023

### Fixed

* Markdown only shows one horizontal rule (#4216)
* Spacer in HBox with hidden item will cause an additional trailing padding (#4259)
* Application crash when fast clicking the folders inside the file dialog (#4260)
* failed to initialise OpenGL (#437)
* App panic when clicking on a notification panel if there's a systray icon (#4385)
* Systray cannot be shown on Ubuntu (#3678, #4381)
* failed to initialise OpenGL on Windows dual-chip graphics cards (#437)
* Reduce memory allocations for each frame painted
* RichText may not refresh if segments manually replaced
* Correct URI.Extension() documentation
* Update for security fixes to x/sys and x/net
* Inconsistent rendering of Button widget (#4243)
* PasswordEntry initial text is not obscured (#4312)
* Pasting text in Entry does not update cursor position display (#4181)


## 2.4.1 - 9 October 2023

### Fixed

* Left key on tree now collapses open branch
* Avoid memory leak in Android driver code
* Entry Field on Android in Landscape Mode Shows "0" (#4036)
* DocTabs Indicator remains visible after last tab is removed (#4220)
* Fix mobile simulation builds on OpenBSD
* Fix alignment of menu button on mobile
* Fix Compilation with Android NDK r26
* Clicking table headers causes high CPU consumption (#4264)
* Frequent clicking on table may cause the program to not respond (#4210)
* Application stops responding when scrolling a table (#4263)
* Possible crash parsing malformed JSON color (#4270)
* NewFolderOpen: incomplete filenames (#2165)
* Resolve issue where storage.List could crash with short URI (#4271)
* TextTruncateEllipsis abnormally truncates strings with multi-byte UTF-8 characters (#4283)
* Last character doesn't appear in Select when there is a special character (#4293)
* Resolve random crash in DocTab (#3909)
* Selecting items from a list caused the keyboard to popup on Android (#4236)


## 2.4.0 - 1 September 2023

### Added

* Rounded corners in rectangle (#1090)
* Support for emoji in text
* Layout debugging (with `-tags debug` build flag) (#3314)
* GridWrap collection widget
* Add table headers (#1658, #3594)
* Add mobile back button handling (#2910)
* Add option to disable UI animations (#1813)
* Text truncation ellipsis (#1659)
* Add support for binding tree data, include new `NewTreeWithData`
* Add support for OpenType fonts (#3245)
* Add `Window.SetOnDropped` to handle window-wide item drop on desktop
* Add lists to the types supported by preferences API
* Keyboard focus handling for all collection widgets
* Add APIs for refreshing individual items in collections (#3826)
* Tapping slider moves it to that position (#3650)
* Add `OnChangeEnded` callback to `Slider` (#3652)
* Added keyboard controls to `Slider`
* Add `NewWarningThemedResource` and `NewSuccessThemedResource` along with `NewColoredResource` (#4040)
* Custom hyperlink callback for rich text hyperlinks (#3335)
* Added `dialog.NewCustomWithoutButtons`, with a `SetButtons` method (#2127, #2782)
* Added `SetConfirmImportance` to `dialog.ConfirmDialog`.
* Added `FormDialog.Submit()` to close and submit the dialog if validation passes
* Rich Text image alignment (#3810)
* Bring back `theme.HyperlinkColor` (#3867)
* Added `Importance` field on `Label` to color the text
* Navigating in entry quickly with ctrl key (#2462)
* Support `.desktop` file metadata in `FyneApp.toml` for Linux and BSD
* Support mobile simulator on FreeBSD
* Add data binding boolean operators `Not`, `And` and `Or`
* Added `Entry.Append`, `Select.SetOptions`, `Check.SetText`, `FormDialog.Submit`
* Add `ShowPopUpAtRelativePosition` and `PopUp.ShowAtRelativePosition`
* Add desktop support to get key modifiers with `CurrentKeyModifiers`
* Add geometry helpers `NewSquareSize` and `NewSquareOffsetPos`
* Add `--pprof` option to fyne build commands to enable profiling
* Support compiling from Android (termux)

### Changed

* Go 1.17 or later is now required.
* Theme updated for rounded corners on buttons and input widgets
* `widget.ButtonImportance` is now `widget.Importance`
* The `Max` container and layout have been renamed `Stack` for clarity
* Refreshing an image will now happen in app-thread not render process, apps may wish to add async image load
* Icons for macOS bundles are now padded and rounded, disable with "-use-raw-icon" (#3752)
* Update Android target SDK to 33 for Play Store releases
* Focus handling for List/Tree/Table are now at the parent widget not child elements
* Accordion widget now fills available space - put it inside a `VBox` container for old behavior (#4126)
* Deprecated theme.FyneLogo() for later removal (#3296)
* Improve look of menu shortcuts (#2722)
* iOS and macOS packages now default to using "XCWildcard" provisioning profile
* Improving performance of lookup for theme data
* Improved application startup time

### Fixed

* Rendering performance enhancements
* `dialog.NewProgressInfinite` is deprecated, but dialog.NewCustom isn't equivalent
* Mouse cursor desync with Split handle when dragging (#3791)
* Minor graphic glitch with checkbox (#3792)
* binding.String===>Quick refresh *b.val will appear with new data reset by a call to OnChange (#3774)
* Fyne window becomes unresponsive when in background for a while (#2791)
* Hangs on repeated calls to `Select.SetSelected` in table. (#3684)
* `Select` has wrong height, padding and border (#4142)
* `widget.ImageSegment` can't be aligned. (#3505)
* Memory leak in font metrics cache (#4108)
* Don't panic when loading preferences with wrong type (#4039)
* Button with icon has wrong padding on right (#4124)
* Preferences don't all save when written in `CloseIntercept` (#3170)
* Text size does not update in Refresh for TextGrid
* DocTab selection underline not updated when deleting an Item (#3905)
* Single line Entry throws away selected text on submission (#4026)
* Significantly improve performance of large `TextGrid` and `Tree` widgets
* `List.ScrollToBottom` not scrolling to show the totality of the last Item (#3829)
* Setting `Position1` of canvas.Circle higher than `Position2` causes panic. (#3949)
* Enhance scroll wheel/touchpad scroll speed on desktop (#3492)
* Possible build issue on Windows with app metadata
* `Form` hint text has confusing padding to next widget (#4137)
* `Entry` Placeholder Style Only Applied On Click (#4035)
* Backspace and Delete key Do not Fire OnChanged Event (#4117)
* Fix `ProgressBar` text having the wrong color sometimes
* Window doesn't render when called for the first time from system tray and the last window was closed (#4163)
* Possible race condition in preference change listeners
* Various vulnerabilities resolved through updating dependencies 
* Wrong background for color dialog (#4199)


## 2.3.5 - 6 June 2023

### Fixed

* Panic with unsupported font (#3646)
* Temporary manifest file not closed after building on Windows
* Panic when using autogenerated quit menu and having unshown windows (#3870)
* Using `canvas.ImageScaleFastest` not working on arm64 (#3891)
* Disabled password Entry should also disable the ActionItem (#3908)
* Disabled RadioGroup does not display status (#3882)
* Negative TableCellID Row (#2857)
* Make sure we have sufficient space for the bar as well if content is tiny (#3898)
* Leak in image painter when replacing image.Image source regularly
* Links in Markdown/Rich Text lists breaks formatting (#2911)
* Crash when reducing window to taskbar with popup opened (#3877)
* RichText vertical scroll will truncate long content with horizontal lines (#3929)
* Custom metadata would not apply with `fyne release` command
* Horizontal CheckGroup overlap when having long text (#3005)
* Fix focused colour of coloured buttons (#3462)
* Menu separator not visible with light theme (#3814)


## 2.3.4 - 3 May 2023

### Fixed

* Memory leak when switching theme (#3640)
* Systray MenuItem separators not rendered in macOS root menu (#3759)
* Systray leaks window handles on Windows (#3760)
* RadioGroup miscalculates label widths in horizontal mode (#3386)
* Start of selection in entry is shifted when moving too fast (#3804)
* Performance issue in widget.List (#3816)
* Moving canvas items (e.g. Images) does not cause canvas repaint (#2205)
* Minor graphic glitch with checkbox (#3792)
* VBox and HBox using heap memory that was not required
* Menu hover is slow on long menus

## 2.3.3 - 24 March 2023

### Fixed

* Linux, Windows and BSD builds could fail if gles was missing


## 2.3.2 - 20 March 2023

### Fixed

* Fyne does not run perfectly on ARM-based MacOS platforms (#3639) *
* Panic on closing window in form submit on Мac M2 (#3397) *
* Wobbling slider effect for very small steps (#3648)
* Fix memory leak in test canvas refresh
* Optimise text texture memory by switching to single channel
* Packaging an android fyne app that uses tags can fail (#3641)
* NewAdaptiveGrid(0) blanks app window on start until first resize on Windows (#3669)
* Unnecessary refresh when sliding Split container
* Linux window resize refreshes all content
* Themed and unthemed svg resources can cache collide
* When packaging an ampersand in "Name" causes an error (#3195)
* Svg in ThemedResource without viewBox does not match theme (#3714)
* Missing menu icons in Windows system tray
* Systray Menu Separators don't respect the submenu placement (#3642)
* List row focus indicator disappears on scrolling (#3699)
* List row focus not reset when row widget is reused to display a new item (#3700)
* Avoid panic if accidental 5th nil is passed to Border container
* Mobile simulator not compiling on Apple M1/2
* Cropped letters in certain cases with the new v2.3.0 theme (#3500)

Many thanks indeed to [Dymium](https://dymium.io) for sponsoring an Apple
M2 device which allowed us to complete the marked (*) issues.


## 2.3.1 - 13 February 2023

### Changed

* Pad app version to ensure Windows packages correctly (#3638)

### Fixed

* Custom shortcuts with fyne.KeyTab is not working (#3087)
* Running a systray app with root privileges resulted in panic (#3120)
* Markdown image with no title is not parsed (#3577)
* Systray app on macOS panic when started while machine sleeps (#3609)
* Runtime error with VNC on RaspbianOS (#2972)
* Hovered background in List widget isn't reset when scrolling reuses an existing list item (#3584)
* cmd/fyne package can't find FyneApp.toml when -src option has given (#3459)
* TextWrapWord will cause crash in RichText unverified (#3498)
* crash in widget.(*RichText).lineSizeToColumn (#3292)
* Crash in widget.(*Entry).SelectedText (#3290)
* Crash in widget.(*RichText).updateRowBounds.func1 (#3291)
* window is max size at all times (#3507)
* systray.Quit() is not called consistently when the app is closing (#3597)
* Software rendering would ignore scale for text
* crash when minimize a window which contains a stroked rectangle (#3552)
* Menu item would not appear disabled initially
* Wrong icon colour for danger and warning buttons
* Embedding Fyne apps in iFrame alignment issue
* Generated metadata can be in wrong directory
* Android RootURI may not exist when used for storage (#3207)


## 2.3.0 - 24 December 2022

### Added

* Shiny new theme that was designed for us
* Improved text handling to support non-latin alphabets
* Add cloud storage and preference support
* Add menu icon and submenu support to system tray menus
* More button importance levels `ErrorImportance`, `WarningImportance`
* Support disabling of `AppTabs` and `DocTabs` items
* Add image support to rich text (#2366)
* Add CheckGroup.Remove (#3124)

### Changed

* The buttons on the default theme are no longer transparent, but we added more button importance types
* Expose a storage.ErrNotExists for non existing documents (#3083)
* Update `go-gl/glfw` to build against latest Glfw 3.3.8
* List items in `widget.List` now implement the Focusable interface

### Fixed

* Displaying unicode or different language like Bengali doesn't work (#598)
* Cannot disable container.TabItem (#1904)
* Update Linux/XDG application theme to follow the FreeDesktop Dark Style Preference (#2657)
* Running `fyne package -os android` needs NDK 16/19c (#3066)
* Caret position lost when resizing a MultilineEntry (#3024)
* Fix possible crash in table resize (#3369)
* Memory usage surge when selecting/appending MultilineEntry text (#3426)
* Fyne bundle does not support appending when parameter is a directory
* Crash parsing invalid file URI (#3275)
* Systray apps on macOS can only be terminated via the systray menu quit button (#3395)
* Wayland Scaling support: sizes and distances are scaled wrong (#2850)
* Google play console minimum API level 31 (#3375)
* Data bound entry text replacing selection is ignored (#3340)
* Split Container does not respect item's Visible status (#3232)
* Android - Entry - OnSubmitted is not working (#3267)
* Can't set custom CGO_CFLAGS and CGO_LDFLAGS with "fyne package" on darwin (#3276)
* Text line not displayed in RichText (#3117)
* Segfault when adding items directly in form struct (#3153)
* Preferences RemoveValue does not save (#3229)
* Create new folder directly from FolderDialog (#3174)
* Slider drag handle is clipped off at minimum size (#2966)
* Entry text "flickering" while typing (#3461)
* Rendering of not changed canvas objects after an event (#3211)
* Form dialog not displaying hint text and validation errors (#2781)


## 2.2.4 - 9 November 2022

### Fixes

* Iphone incorrect click coordinates in zoomed screen view (#3122)
* CachedFontFace seems to be causing crash (#3134)
* Fix possible compile error if "fyne build" is used without icon metadata
* Detect and use recent Android NDK toolchain
* Handle fyne package -release and fyne release properly for Android and iOS
* Fix issue with mobile simulation when systray used
* Fix incorrect size and position for radio focus indicator (#3137)


## 2.2.3 - 8 July 2022

### Fixed

* Regression: Preferences are not parsed at program start (#3125)
* Wrappable RichText in a Split container causes crash (#3003, #2961)
* meta.Version is always 1.0.0 on android & ios (#3109)


## 2.2.2 - 30 June 2022

### Fixed

* Windows missing version metadata when packaged (#3046)
* Fyne package would not build apps using old Fyne versions
* System tray icon may not be removed on app exit in Windows
* Emphasis in Markdown gives erroneous output in RichText (#2974)
* When last visible window is closed, hidden window is set visible (#3059)
* Do not close app when last window is closed but systrayMenu exists (#3092)
* Image with ImageFillOriginal not showing (#3102)


## 2.2.1 - 12 June 2022

### Fixed

* Fix various race conditions and compatibility issues with System tray menus
* Resolve issue where macOS systray menu may not appear
* Updated yaml dependency to fix CVE-2022-28948
* Tab buttons stop working after removing a tab (#3050)
* os.SetEnv("FYNE_FONT") doesn't work in v2.2.0 (#3056)


## 2.2.0 - 7 June 2022

### Added

* Add SetIcon method on ToolbarAction (#2475)
* Access compiled app metadata using new `App.Metadata()` method
* Add support for System tray icon and menu (#283)
* Support for Android Application Bundle (.aab) (#2663)
* Initial support for OpenBSD and NetBSD
* Add keyboard shortcuts to menu (#682)
* Add technical preview of web driver and `fyne serve` command
* Added `iossimulator` build target (#1917)
* Allow dynamic themes via JSON templates (#211)
* Custom hyperlink callback (#2979)
* Add support for `.ico` file when compiling for windows (#2412)
* Add binding.NewStringWithFormat (#2890)
* Add Entry.SetMinRowsVisible
* Add Menu.Refresh() and MainMenu.Refresh() (#2853)
* Packages for Linux and BSD now support installing into the home directory
* Add `.RemoveAll()` to containers
* Add an AllString validator for chaining together string validators

### Changed

* Toolbar item constructors now return concrete types instead of ToolbarItem
* Low importance buttons no longer draw button color as a background
* ProgressBar widget height is now consistent with other widgets
* Include check in DocTabs menu to show current tab
* Don't call OnScrolled if offset did not change (#2646)
* Prefer ANDROID_NDK_HOME over the ANDROID_HOME ndk-bundle location (#2920)
* Support serialisation / deserialisation of the widget tree (#5)
* Better error reporting / handling when OpenGL is not available (#2689)
* Memory is now better reclaimed on Android when the OS requests it
* Notifications on Linux and BSD now show the application icon
* Change listeners for preferences no longer run when setting the same value
* The file dialog now shows extensions in the list view for better readability
* Many optimisations and widget performance enhancements
* Updated various dependencies to their latest versions

### Fixed

* SendNotification does not show app name on Windows (#1940)
* Copy-paste via keyboard don't work translated keyboard mappings on Windows (#1220)
* OnScrolled triggered when offset hasn't changed (#1868)
* Carriage Return (\r) is rendered as space (#2456)
* storage.List() returns list with nil elements for empty directories (#2858)
* Entry widget, position of cursor when clicking empty space (#2877)
* SelectEntry cause UI hang (#2925)
* Font cutoff with bold italics (#3001)
* Fyne error: Preferences load error (#2936, 3015)
* Scrolled List bad redraw when window is maximized (#3013)
* Linux and BSD packages not being installable if the name contained spaces


## 2.1.4 - 17 March 2022

### Fixed

* SetTheme() is not fully effective for widget.Form (#2810)
* FolderOpenDialog SetDismissText is ineffective (#2830)
* window.Resize() does not work if SetFixedSize(true) is set after (#2819)
* Container.Remove() race causes crash (#2826, #2775, #2481)
* FixedSize Window improperly sized if contains image with ImageFillOriginal (#2800)


## 2.1.3 - 24 February 2022

### Fixed

* The text on button can't be show correctly when use imported font (#2512)
* Fix issues with DocTabs scrolling (#2709)
* Fix possible crash for tapping extended Radio or Check item
* Resolve lookup of relative icons in FyneApp.toml
* Window not shown when SetFixedSize is used without Resize (#2784)
* Text and links in markdown can be rendered on top of each other (#2695)
* Incorrect cursor movement in a multiline entry with wrapping (#2698)


## 2.1.2 - 6 December 2021

### Fixed

* Scrolling list bound to data programmatically causes nil pointer dereference (#2549)
* Rich text from markdown can get newlines wrong (#2589)
* Fix crash on 32bit operating systems (#2603)
* Compile failure on MacOS 10.12 Sierra (#2478)
* Don't focus widgets on mobile where keyboard should not display (#2598)
* storage.List doesn't return complete URI on Android for "content:" scheme (#2619)
* Last word of the line and first word of the next line are joined in markdown parse (#2647)
* Support for building `cmd/fyne` on Windows arm64
* Fixed FreeBSD requiring installed glfw library dependency (#1928)
* Apple M1: error when using mouse drag to resize window (#2188)
* Struct binding panics in reload with slice field (#2607)
* File Dialog favourites can break for certain locations (#2595)
* Define user friendly names for Android Apps (#2653)
* Entry validator not updating if content is changed via data binding after SetContent (#2639)
* CenterOnScreen not working for FixedSize Window (#2550)
* Panic in boundStringListItem.Get() (#2643)
* Can't set an app/window icon to be an svg. (#1196)
* SetFullScreen(false) can give error (#2588)


## 2.1.1 - 22 October 2021

### Fixed

* Fix issue where table could select cells beyond data bound
* Some fast taps could be ignored (#2484)
* iOS app stops re-drawing mid-frame after a while (#950)
* Mobile simulation mode did not work on Apple M1 computers
* TextGrid background color can show gaps in render (#2493)
* Fix alignment of files in list view of file dialog
* Crash setting visible window on macOS to fixed size (#2488)
* fyne bundle ignores -name flag in windows (#2395)
* Lines with nil colour would crash renderer
* Android -nm tool not found with NDK 23 (#2498)
* Runtime panic because out of touchID (#2407)
* Long text in Select boxes overflows out of the box (#2522)
* Calling SetText on Label may not refresh correctly
* Menu can be triggered by # key but not always Alt
* Cursor position updates twice with delay (#2525)
* widgets freeze after being in background and then a crash upon pop-up menu (#2536)
* too many Refresh() calls may now cause visual artifacts in the List widget (#2548)
* Entry.SetText may panic if called on a multiline entry with selected text (#2482)
* TextGrid not always drawing correctly when resized (#2501)


## 2.1.0 - 17 September 2021

### Added

* DocTabs container for handling multiple open files
* Lifecycle API for handling foreground, background and other event
* Add RichText widget and Markdown parser
* Add TabWidth to TextStyle to specify tab size in spaces
* Add CheckGroup widget for multi-select
* Add FyneApp.toml metadata file to ease build commands
* Include http and https in standard repositories
* Add selection color to themes
* Include baseline information in driver font measurement
* Document storage API (App.Storage().Create() and others)
* Add "App Files" to file dialog for apps that use document storage
* Tab overflow on AppTabs
* Add URI and Unbound type to data bindings
* Add keyboard support for menus, pop-ups and buttons
* Add SimpleRenderer to help make simple widgets (#709)
* Add scroll functions for List, Table, Tree (#1892)
* Add selection and disabling to MenuItem
* Add Alignment to widget.Select (#2329)
* Expose ScanCode for keyboard events originating from hardware (#1523)
* Support macOS GPU switching (#2423)

### Changed

* Focusable widgets are no longer focused on tap, add canvas.Focus(obj) in Tapped handler if required
* Move to background based selection for List, Table and Tree
* Update fyne command line tool to use --posix style parameters
* Switch from gz to xz compression for unix packages
* Performance improvements with line, text and raster rendering
* Items not yet visible can no longer be focused
* Lines can now be drawn down to 1px (instead of 1dp) (#2298)
* Support multiple lines of text on button (#2378)
* Improved text layout speed by caching string size calculations
* Updated to require Go 1.14 so we can use some new features
* Window Resize request is now asynchronous
* Up/Down keys take cursor home/end when on first/last lines respectively

### Fixed

* Correctly align text tabs (#1791)
* Mobile apps theme does not match system (#472)
* Toolbar with widget.Label makes the ToolbarAction buttons higher (#2257)
* Memory leaks in renderers and canvases cache maps (#735)
* FileDialog SetFilter does not work on Android devices (#2353)
* Hover fix for List and Tree with Draggable objects
* Line resize can flip slope (#2208)
* Deadlocks when using widgets with data (#2348)
* Changing input type with keyboard visible would not update soft keyboards
* MainMenu() Close item does NOT call function defined in SetCloseIntercept (#2355)
* Entry cursor position with mouse is offset vertically by theme.SizeNameInputBorder (#2387)
* Backspace key is not working on Android AOSP (#1941)
* macOS: 'NSUserNotification' has been deprecated (#1833)
* macOS: Native menu would add new items if refreshed
* iOS builds fail since Go 1.16
* Re-add support for 32 bit iOS devices, if built with Go 1.14
* Android builds fail on Apple M1 (#2439)
* SetFullScreen(true) before ShowAndRun fails (#2446)
* Interacting with another app when window.SetFullScreen(true) will cause the application to hide itself. (#2448)
* Sequential writes to preferences does not save to file (#2449)
* Correct Android keyboard handling (#2447)
* MIUI-Android: The widget’s Hyperlink cannot open the URL (#1514)
* Improved performance of data binding conversions and text MinSize


## 2.0.4 - 6 August 2021

### Changed

* Disable Form labels when the element it applys to is disabled (#1530)
* Entry popup menu now fires shortcuts so extended widgets can intercept
* Update Android builds to SDK 30

### Fixed

* sendnotification show appID for name on windows (#1940)
* Fix accidental removal of windows builds during cross-compile
* Removing an item from a container did not update layout
* Update title bar on Windows 10 to match OS theme (#2184)
* Tapped triggered after Drag (#2235)
* Improved documentation and example code for file dialog (#2156)
* Preferences file gets unexpectedly cleared (#2241)
* Extra row dividers rendered on using SetColumnWidth to update a table (#2266)
* Fix resizing fullscreen issue
* Fullscreen changes my display resolution when showing a dialog (#1832)
* Entry validation does not work for empty field (#2179)
* Tab support for focus handling missing on mobile
* ScrollToBottom not always scrolling all the way when items added to container.Scroller
* Fixed scrollbar disappearing after changing content (#2303)
* Calling SetContent a second time with the same content will not show
* Drawing text can panic when Color is nil (#2347)
* Optimisations when drawing transparent rectangle or whitespace strings


## 2.0.3 - 30 April 2021

### Fixed

* Optimisations for TextGrid rendering
* Data binding with widget.List sometimes crash while scrolling (#2125)
* Fix compilation on FreeBSD 13
* DataLists should notify only once when change.
* Keyboard will appear on Android in disabled Entry Widget (#2139)
* Save dialog with filename for Android
* form widget can't draw hinttext of appended item. (#2028)
* Don't create empty shortcuts (#2148)
* Install directory for windows install command contains ".exe"
* Fix compilation for Linux Wayland apps
* Fix tab button layout on mobile (#2117)
* Options popup does not move if a SelectEntry widget moves with popup open
* Speed improvements to Select and SelectEntry drop down
* theme/fonts has an apache LICENSE file but it should have SIL OFL (#2193)
* Fix build requirements for target macOS platforms (#2154)
* ScrollEvent.Position and ScrollEvent.AbsolutePosition is 0,0 (#2199)


## 2.0.2 - 1 April 2021

### Changed

* Text can now be copied from a disable Entry using keyboard shortcuts

### Fixed

* Slider offset position could be incorrect for mobile apps
* Correct error in example code
* When graphics init fails then don't try to continue running (#1593)
* Don't show global settings on mobile in fyne_demo as it's not supported (#2062)
* Empty selection would render small rectangle in Entry
* Do not show validation state for disabled Entry
* dialog.ShowFileSave did not support mobile (#2076)
* Fix issue that storage could not write to files on iOS and Android
* mobile app could crash in some focus calls
* Duplicate symbol error when compiling for Android with NDK 23 (#2064)
* Add internet permission by default for Android apps (#1715)
* Child and Parent support in storage were missing for mobile appps
* Various crashes with Entry and multiline selections (including #1989)
* Slider calls OnChanged for each value between steps (#1748)
* fyne command doesn't remove temporary binary from src (#1910)
* Advanced Color picker on mobile keeps updating values forever after sliding (#2075)
* exec.Command and widget.Button combination not working (#1857)
* After clicking a link on macOS, click everywhere in the app will be linked (#2112)
* Text selection - Shift+Tab bug (#1787)


## 2.0.1 - 4 March 2021

### Changed

* An Entry with `Wrapping=fyne.TextWrapOff` no longer blocks scroll events from a parent

### Fixed

* Dialog.Resize() has no effect if called before Dialog.Show() (#1863)
* SelectTab does not always correctly set the blue underline to the selected tab (#1872)
* Entry Validation Broken when using Data binding (#1890)
* Fix background colour not applying until theme change
* android runtime error with fyne.dialog (#1896)
* Fix scale calculations for Wayland phones (PinePhone)
* Correct initial state of entry validation
* fix entry widget mouse drag selection when scrolled
* List widget panic when refreshing after changing content length (#1864)
* Fix image caching that was too aggressive on resize
* Pointer and cursor misalignment in widget.Entry (#1937)
* SIGSEGV Sometimes When Closing a Program by Clicking a Button (#1604)
* Advanced Color Picker shows Black for custom primary color as RGBA (#1970)
* Canvas.Focus() before window visible causes application to crash (#1893)
* Menu over Content (#1973)
* Error compiling fyne on Apple M1 arm64 (#1739)
* Cells are not getting draw in correct location after column resize. (#1951)
* Possible panic when selecting text in a widget.Entry (#1983)
* Form validation doesn't enable submit button (#1965)
* Creating a window shows it before calling .Show() and .Hide() does not work (#1835)
* Dialogs are not refreshed correctly on .Show() (#1866)
* Failed creating setting storage : no such directory (#2023)
* Erroneous custom filter types not supported error on mobile (#2012)
* High importance button show no hovered state (#1785)
* List widget does not render all visible content after content data gets shorter (#1948)
* Calling Select on List before draw can crash (#1960)
* Dialog not resizing in newly created window (#1692)
* Dialog not returning to requested size (#1382)
* Entry without scrollable content prevents scrolling of outside scroller (#1939)
* fyne_demo crash after selecting custom Theme and table (#2018)
* Table widget crash when scrolling rapidly (#1887)
* Cursor animation sometimes distorts the text (#1778)
* Extended password entry panics when password revealer is clicked (#2036)
* Data binding limited to 1024 simultaneous operations (#1838)
* Custom theme does not refresh when variant changes (#2006)


## 2.0 - 22 January 2021

### Changes that are not backward compatible

These changes may break some apps, please read the 
[upgrading doc](https://developer.fyne.io/api/v2.0/upgrading) for more info
The import path is now `fyne.io/fyne/v2` when you are ready to make the update.

* Coordinate system to float32
  * Size and Position units were changed from int to float32
  * `Text.TextSize` moved to float32 and `fyne.MeasureText` now takes a float32 size parameter
  * Removed `Size.Union` (use `Size.Max` instead)
  * Added fyne.Delta for difference-based X, Y float32 representation
  * DraggedEvent.DraggedX and DraggedY (int, int) to DraggedEvent.Dragged (Delta)
  * ScrollEvent.DeltaX and DeltaY (int, int) moved to ScrollEvent.Scrolled (Delta)

* Theme API update
  * `fyne.Theme` moved to `fyne.LegacyTheme` and can be load to a new theme using `theme.FromLegacy`
  * A new, more flexible, Theme interface has been created that we encourage developers to use

* The second parameter of `theme.NewThemedResource` was removed, it was previously ignored
* The desktop.Cursor definition was renamed desktop.StandardCursor to make way for custom cursors
* Button `Style` and `HideShadow` were removed, use `Importance`

* iOS apps preferences will be lost in this upgrade as we move to more advanced storage
* Dialogs no longer show when created, unless using the ShowXxx convenience methods
* Entry widget now contains scrolling so should no longer be wrapped in a scroll container

* Removed deprecated types including:
  - `dialog.FileIcon` (now `widget.FileIcon`)
  - `widget.Radio` (now `widget.RadioGroup`)
  - `widget.AccordionContainer` (now `widget.Accordion`)
  - `layout.NewFixedGridLayout()` (now `layout.NewGridWrapLayout()`)
  - `widget.ScrollContainer` (now `container.Scroll`)
  - `widget.SplitContainer` (now `container.Spilt`)
  - `widget.Group` (replaced by `widget.Card`)
  - `widget.Box` (now `container.NewH/VBox`, with `Children` field moved to `Objects`)
  - `widget.TabContainer` and `widget.AppTabs` (now `container.AppTabs`)
* Many deprecated fields have been removed, replacements listed in API docs 1.4
  - for specific information you can browse https://developer.fyne.io/api/v1.4/

### Added

* Data binding API to connect data sources to widgets and sync data
  - Add preferences data binding and `Preferences.AddChangeListener`
  - Add bind support to `Check`, `Entry`, `Label`, `List`, `ProgressBar` and `Slider` widgets
* Animation API for handling smooth element transitions
  - Add animations to buttons, tabs and entry cursor
* Storage repository API for connecting custom file sources
  - Add storage functions `Copy`, `Delete` and `Move` for `URI`
  - Add `CanRead`, `CanWrite` and `CanList` to storage APIs
* New Theme API for easier customisation of apps
  - Add ability for custom themes to support light/dark preference
  - Support for custom icons in theme definition
  - New `theme.FromLegacy` helper to use old theme API definitions
* Add fyne.Vector for managing x/y float32 coordinates
* Add MouseButtonTertiary for middle mouse button events on desktop
* Add `canvas.ImageScaleFastest` for faster, less precise, scaling
* Add new `dialog.Form` that will phase out `dialog.Entry`
* Add keyboard control for main menu
* Add `Scroll.OnScrolled` event for seeing changes in scroll container
* Add `TextStyle` and `OnSubmitted` to `Entry` widget
* Add support for `HintText` and showing validation errors in `Form` widget
* Added basic support for tab character in `Entry`, `Label` and `TextGrid`

### Changed

* Coordinate system is now float32 - see breaking changes above
* ScrollEvent and DragEvent moved to Delta from (int, int)
* Change bundled resources to use more efficient string storage
* Left and Right mouse buttons on Desktop are being moved to `MouseButtonPrimary` and `MouseButtonSecondary`
* Many optimisations and widget performance enhancements

* Moving to new `container.New()` and `container.NewWithoutLayout()` constructors (replacing `fyne.NewContainer` and `fyne.NewContainerWithoutLayout`)
* Moving storage APIs `OpenFileFromURI`, `SaveFileToURI` and `ListerForURI` to `Reader`, `Writer` and `List` functions

### Fixed

* Validating a widget in widget.Form before renderer was created could cause a panic
* Added file and folder support for mobile simulation support (#1470)
* Appending options to a disabled widget.RadioGroup shows them as enabled (#1697)
* Toggling toolbar icons does not refresh (#1809)
* Black screen when slide up application on iPhone (#1610)
* Properly align Label in FormItem (#1531)
* Mobile dropdowns are too low (#1771)
* Cursor does not go down to next line with wrapping (#1737)
* Entry: while adding text beyond visible reagion there is no auto-scroll (#912)


## 1.4.3 - 4 January 2021

### Fixed

* Fix crash when showing file open dialog on iPadOS
* Fix possible missing icon on initial show of disabled button
* Capturing a canvas on macOS retina display would not capture full resolution
* Fix the release build flag for mobile
* Fix possible race conditions for canvas capture
* Improvements to `fyne get` command downloader
* Fix tree, so it refreshes visible nodes on Refresh()
* TabContainer Panic when removing selected tab (#1668)
* Incorrect clipping behaviour with nested scroll containers (#1682)
* MacOS Notifications are not shown on subsequent app runs (#1699)
* Fix the behavior when dragging the divider of split container (#1618)


## 1.4.2 - 9 December 2020

### Added

* [fyne-cli] Add support for passing custom build tags (#1538)

### Changed

* Run validation on content change instead of on each Refresh in widget.Entry

### Fixed

* [fyne-cli] Android: allow to specify an inline password for the keystore
* Fixed Card widget MinSize (#1581)
* Fix missing release tag to enable BuildRelease in Settings.BuildType()
* Dialog shadow does not resize after Refresh (#1370)
* Android Duplicate Number Entry (#1256)
* Support older macOS by default - back to 10.11 (#886)
* Complete certification of macOS App Store releases (#1443)
* Fix compilation errors for early stage Wayland testing
* Fix entry.SetValidationError() not working correctly


## 1.4.1 - 20 November 2020

### Changed

* Table columns can now be different sizes using SetColumnWidth
* Avoid unnecessary validation check on Refresh in widget.Form

### Fixed

* Tree could flicker on mouse hover (#1488)
* Content of table cells could overflow when sized correctly
* file:// based URI on Android would fail to list folder (#1495)
* Images in iOS release were not all correct size (#1498)
* iOS compile failed with Go 1.15 (#1497)
* Possible crash when minimising app containing List on Windows
* File chooser dialog ignores drive Z (#1513)
* Entry copy/paste is crashing on android 7.1 (#1511)
* Fyne package creating invalid windows packages (#1521)
* Menu bar initially doesn't respond to mouse input on macOS (#505) 
* iOS: Missing CFBundleIconName and asset catalog (#1504)
* CenterOnScreen causes crash on MacOS when called from goroutine (#1539)
* desktop.MouseHover Button state is not reliable (#1533)
* Initial validation status in widget.Form is not respected
* Fix nil reference in disabled buttons (#1558)


## 1.4 - 1 November 2020

### Added (highlights)

* List (#156), Table (#157) and Tree collection Widgets
* Card, FileItem, Separator widgets
* ColorPicker dialog
* User selection of primary colour
* Container API package to ease using layouts and container widgets
* Add input validation
* ListableURI for working with directories etc
* Added PaddedLayout

* Window.SetCloseIntercept (#467)
* Canvas.InteractiveArea() to indicate where widgets should avoid
* TextFormatter for ProgressBar
* FileDialog.SetLocation() (#821)
* Added dialog.ShowFolderOpen (#941)
* Support to install on iOS and android with 'fyne install'
* Support asset bundling with go:generate
* Add fyne release command for preparing signed apps
* Add keyboard and focus support to Radio and Select widgets 

### Changed

* Theme update - new blue highlight, move buttons to outline
* Android SDK target updated to 29
* Mobile log entries now start "Fyne" instead of "GoLog"
* Don't expand Select to its largest option (#1247)
* Button.HideShadow replaced by Button.Importance = LowImportance

* Deprecate NewContainer in favour of NewContainerWithoutLayout
* Deprecate HBox and VBox in favour of new container APIs
* Move Container.AddObject to Container.Add matching Container.Remove
* Start move from widget.TabContainer to container.AppTabs
* Replace Radio with RadioGroup
* Deprecate WidgetRenderer.BackgroundColor

### Fixed

* Support focus traversal in dialog (#948), (#948)
* Add missing AbsolutePosition in some mouse events (#1274)
* Don't let scrollbar handle become too small
* Ensure tab children are resized before being shown (#1331)
* Don't hang if OpenURL loads browser (#1332)
* Content not filling dialog (#1360)
* Overlays not adjusting on orientation change in mobile (#1334)
* Fix missing key events for some keypad keys (#1325)
* Issue with non-english folder names in Linux favourites (#1248)
* Fix overlays escaping screen interactive bounds (#1358)
* Key events not blocked by overlays (#814)
* Update scroll container content if it is changed (#1341)
* Respect SelectEntry datta changes on refresh (#1462)
* Incorrect SelectEntry dropdown button position (#1361)
* don't allow both single and double tap events to fire (#1381)
* Fix issue where long or tall images could jump on load (#1266, #1432)
* Weird behaviour when resizing or minimizing a ScrollContainer (#1245)
* Fix panic on NewTextGrid().Text()
* Fix issue where scrollbar could jump after mousewheel scroll
* Add missing raster support in software render
* Respect GOOS/GOARCH in fyne command utilities
* BSD support in build tools
* SVG Cache could return the incorrect resource (#1479)

* Many optimisations and widget performance enhancements
* Various fixes to file creation and saving on mobile devices


## 1.3.3 - 10 August 2020

### Added

* Use icons for file dialog favourites (#1186)
* Add ScrollContainer ScrollToBottom and ScrollToTop

### Changed

* Make file filter case sensitive (#1185)

### Fixed

* Allow popups to create dialogs (#1176)
* Use default cursor for dragging scrollbars (#1172)
* Correctly parse SVG files with missing X/Y for rect
* Fix visibility of Entry placeholder when text is set (#1193)
* Fix encoding issue with Windows notifications (#1191)
* Fix issue where content expanding on Windows could freeze (#1189)
* Fix errors on Windows when reloading Fyne settings (#1165)
* Dialogs not updating theme correctly (#1201)
* Update the extended progressbar on refresh (#1219)
* Segfault if font fails (#1200)
* Slider rendering incorrectly when window maximized (#1223)
* Changing form label not refreshed (#1231)
* Files and folders starting "." show no name (#1235)


## 1.3.2 - 11 July 2020

### Added

* Linux packaged apps now include a Makefile to aid install

### Changed

* Fyne package supports specific architectures for Android
* Reset missing textures on refresh
* Custom confirm callbacks now called on implicitly shown dialogs
* SelectEntry can update drop-down list during OnChanged callback
* TextGrid whitespace color now matches theme changes
* Order of Window Resize(), SetFixedSize() and CenterOnScreen() does no matter before Show()
* Containers now refresh their visuals as well as their Children on Refresh()

### Fixed

* Capped StrokeWidth on canvas.Line (#831)
* Canvas lines, rectangles and circles do not resize and refresh correctly
* Black flickering on resize on MacOS and OS X (possibly not on Catalina) (#1122)
* Crash when resizing window under macOS (#1051, #1140)
* Set SetFixedSize to true, the menus are overlapped (#1105)
* Ctrl+v into text input field crashes app. Presumably clipboard is empty (#1123, #1132)
* Slider default value doesn't stay inside range (#1128)
* The position of window is changed when status change from show to hide, then to show (#1116)
* Creating a windows inside onClose handler causes Fyne to panic (#1106)
* Backspace in entry after SetText("") can crash (#1096)
* Empty main menu causes panic (#1073)
* Installing using `fyne install` on Linux now works on distrubutions that don't use `/usr/local`
* Fix recommendations from staticcheck
* Unable to overwrite file when using dialog.ShowFileSave (#1168)


## 1.3 - 5 June 2020

### Added

* File open and save dialogs (#225)
* Add notifications support (#398)
* Add text wrap support (#332)
* Add Accordion widget (#206)
* Add TextGrid widget (#115)
* Add SplitContainer widget (#205)
* Add new URI type and handlers for cross-platform data access
* Desktop apps can now create splash windows
* Add ScaleMode to images, new ImageScalePixels feature for retro graphics
* Allow widgets to influence mouse cursor style (#726)
* Support changing the text on form submit/cancel buttons
* Support reporting CapsLock key events (#552)
* Add OnClosed callback for Dialog
* Add new image test helpers for validating render output
* Support showing different types of soft keyboard on mobile devices (#971, #975)

### Changed

* Upgraded underlying GLFW library to fix various issues (#183, #61)
* Add submenu support and hover effects (#395)
* Default to non-premultiplied alpha (NRGBA) across toolkit
* Rename FixedGridLayout to GridWrapLayout (deprecate old API) (#836)
* Windows redraw and animations continue on window resize and move
* New...PopUp() methods are being replaced by Show...Popup() or New...Popup().Show()
* Apps started on a goroutine will now panic as this is not supported
* On Linux apps now simulate 120DPI instead of 96DPI
* Improved fyne_settings scale picking user interface
* Reorganised fyne_demo to accommodate growing collection of widgets and containers
* Rendering now happens on a different thread to events for more consistent drawing
* Improved text selection on mobile devices

### Fixed (highlights)

* Panic when trying to paste empty clipboard into entry (#743)
* Scale does not match user configuration in Windows 10 (#635)
* Copy/Paste not working on Entry Field in Windows OS (#981)
* Select widgets with many options overflow UI without scrolling (#675)
* android: typing in entry expands only after full refresh (#972)
* iOS app stops re-drawing mid frame after a while (#950)
* Too many successive GUI updates do not properly update the view (904)
* iOS apps would not build using Apple's new certificates
* Preserve aspect ratio in SVG stroke drawing (#976)
* Fixed many race conditions in widget data handling
* Various crashes and render glitches in extended widgets
* Fix security issues reported by gosec (#742)


## 1.2.4 - 13 April 2020

### Added

 * Added Direction field to ScrollContainer and NewHScrollContainer, NewVScrollContainer constructors (#763)
 * Added Scroller.SetMinSize() to enable better defaults for scrolled content
 * Added "fyne vendor" subcommand to help packaging fyne dependencies in projects
 * Added "fyne version" subcommand to help with bug reporting (#656)
 * Clipboard (cut/copy/paste) is now supported on iOS and Android (#414)
 * Preferences.RemoveValue() now allows deletion of a stored user preference

### Changed

 * Report keys based on name not key code - fixes issue with shortcuts with AZERTY (#790)

### Fixed

 * Mobile builds now support go modules (#660)
 * Building for mobile would try to run desktop build first
 * Mobile apps now draw the full safe area on a screen (#799)
 * Preferences were not stored on mobile apps (#779)
 * Window on Windows is not controllable after exiting FullScreen mode (#727)
 * Soft keyboard not working on some Samsung/LG smart phones (#787)
 * Selecting a tab on extended TabContainer doesn't refresh button (#810)
 * Appending tab to empty TabContainer causes divide by zero on mobile (#820)
 * Application crashes on startup (#816)
 * Form does not always update on theme change (#842)


## 1.2.3 - 2 March 2020

### Added

 * Add media and volume icons to default themes (#649)
 * Add Canvas.PixelCoordinateForPosition to find pixel locations if required
 * Add ProgressInfinite dialog

### Changed

 * Warn if -executable or -sourceDir flags are used for package on mobile (#652)
 * Update scale based on device for mobile apps
 * Windows without a title will now be named "Fyne Application"
 * Revert fix to quit mobile apps - this is not allowed in guidelines

### Fixed

 * App.UniqueID() did not return current app ID
 * Fyne package ignored -name flag for ios and android builds (#657)
 * Possible crash when appending tabs to TabContainer
 * FixedSize windows not rescaling when dragged between monitors (#654)
 * Fix issues where older Android devices may not background or rotate (#677)
 * Crash when setting theme before window content set (#688)
 * Correct form extend behaviour (#694)
 * Select drop-down width is wrong if the drop-down is too tall for the window (#706)


## 1.2.2 - 29 January 2020

### Added

* Add SelectedText() function to Entry widget
* New mobile.Device interface exposing ShowVirtualKeyboard() (and Hide...)

### Changed

* Scale calculations are now relative to system scale - the default "1" matches the system
* Update scale on Linux to be "auto" by default (and numbers are relative to 96DPI standard) (#595)
* When auto scaling check the monitor in the middle of the window, not top left
* bundled files now have a standard header to optimise some tools like go report card
* Shortcuts are now handled by the event queue - fixed possible deadlock

### Fixed

* Scroll horizontally when holding shift key (#579)
* Updating text and calling refresh for widget doesn't work (#607)
* Corrected visual behaviour of extended widgets including Entry, Select, Check, Radio and Icon (#615)
* Entries and Selects that are extended would crash on right click.
* PasswordEntry created from Entry with Password = true has no revealer
* Dialog width not always sufficient for title
* Pasting unicode characters could panic (#597)
* Setting theme before application start panics on macOS (#626)
* MenuItem type conflicts with other projects (#632)


## 1.2.1 - 24 December 2019

### Added

* Add TouchDown, TouchUp and TouchCancel API in driver/mobile for device specific events
* Add support for adding and removing tabs from a tab container (#444)

### Fixed

* Issues when settings changes may not be monitored (#576)
* Layout of hidden tab container contents on mobile (#578)
* Mobile apps would not quit when Quit() was called (#580)
* Shadows disappeared when theme changes (#589)
* iOS apps could stop rendering after many refreshes (#584)
* Fyne package could fail on Windows (#586)
* Horizontal only scroll container may not refresh using scroll wheel


## 1.2 - 12 December 2019

### Added

* Mobile support - iOS and Android, including "fyne package" command
* Support for OpenGL ES and embedded linux
* New BaseWidget for building custom widgets
* Support for diagonal gradients
* Global settings are now saved and can be set using the new fyne_settings app
* Support rendering in Go playground using playground.Render() helpers
* "fyne install" command to package and install apps on the local computer
* Add horizontal scrolling to ScrollContainer
* Add preferences API
* Add show/hide password icon when created from NewPasswordEntry
* Add NewGridLayoutWithRows to specify a grid layout with a set number of rows
* Add NewAdaptiveGridLayout which uses a column grid layout when horizontal and rows in vertical


### Changed

* New Logo! Thanks to Storm for his work on this :)
* Applications no longer have a default (Fyne logo) icon
* Input events now execute one at a time to maintain the correct order
* Button and other widget callbacks no longer launch new goroutines
* FYNE_THEME and FYNE_SCALE are now overrides to the global configuration
* The first opened window no longer exits the app when closed (unless none others are open or Window.SetMaster() is called)
* "fyne package" now defaults icon to "Icon.png" so the parameter is optional
* Calling ExtendBaseWidget() sets up the renderer for extended widgets
* Entry widget now has a visible Disabled state, ReadOnly has been deprecated
* Bundled images optimised to save space
* Optimise rendering to reduce refresh on TabContainer and ScrollContainer


### Fixed

* Correct the color of Entry widget cursor if theme changes
* Error where widgets created before main() function could crash (#490)
* App.Run panics if called without a window (#527)
* Support context menu for disabled entry widgets (#488)
* Fix issue where images using fyne.ImageFillOriginal may not show initially (#558)


## 1.1.2 - 12 October 2019

### Added

### Changed

* Default scale value for canvases is now 1.0 instead of Auto (DPI based)

### Fixed

* Correct icon name in linux packages
* Fullscreen before showing a window works again
* Incorrect MinSize of FixedGrid layout in some situations
* Update text size on theme change
* Text handling crashes (#411, #484, #485)
* Layout of image only buttons
* TabItem.Content changes are reflected when refreshing TabContainer (#456)

## 1.1.1 - 17 August 2019

### Added

* Add support for custom Windows manifest files in fyne package

### Changed

* Dismiss non-modal popovers on secondary tap
* Only measure visible objects in layouts and minSize calculations (#343)
* Don't propagate show/hide in the model - allowing children of tabs to remain hidden
* Disable cut/copy for password fields
* Correctly calculate grid layout minsize as width changes
* Select text at end of line when double tapping beyond width

### Fixed

* Scale could be too large on macOS Retina screens
* Window with fixed size changes size when un-minimized on Windows (#300)
* Setting text on a label could crash if it was not yet shown (#381)
* Multiple Entry widgets could have selections simultaneously (#341)
* Hover effect of radio widget too low (#383)
* Missing shadow on Select widget
* Incorrect rendering of subimages within Image object
* Size calculation caches could be skipped causing degraded performance


## 1.1 - 1 July 2019

### Added

* Menubar and PopUpMenu (#41)
* PopUp widgets (regular and modal) and canvas overlay support (#242)
* Add gradient (linear and radial) to canvas
* Add shadow support for overlays, buttons and scrollcontainer
* Text can now be selected (#67)
* Support moving through inputs with Tab / Shift-Tab (#82)
* canvas.Capture() to save the content of a canvas
* Horizontal layout for widget.Radio
* Select widget (#21)
* Add support for disabling widgets (#234)
* Support for changing icon color (#246)
* Button hover effect
* Pointer drag event to main API
* support for desktop mouse move events
* Add a new "hints" build tag that can suggest UI improvements

### Changed

* TabContainer tab location can now be set with SetTabLocation()
* Dialog windows now appear as modal popups within a window
* Don't add a button bar to a form if it has no buttons
* Moved driver/gl package to internal/driver/gl
* Clicking/Tapping in an entry will position the cursor
* A container with no layout will not change the position or size of its content
* Update the fyne_demo app to reflect the expanding feature set

### Fixed

* Allow scrollbars to be dragged (#133)
* Unicode char input with Option key on macOS (#247)
* Resizng fixed size windows (#248)
* Fixed various bugs in window sizing and padding
* Button icons do not center align if label is empty (#284)


## 1.0.1 - 20 April 2019

### Added

* Support for go modules
* Transparent backgrounds for widgets
* Entry.OnCursorChanged()
* Radio.Append() and Radio.SetSelected() (#229)

### Changed

* Clicking outside a focused element will unfocus it
* Handle key repeat for non-runes (#165)

### Fixed

* Remove duplicate options from a Radio widget (#230)
* Issue where paste shortcut is not called for Ctrl-V keyboard combination
* Cursor position when clearing text in Entry (#214)
* Antialias of lines and circles (fyne-io/examples#14)
* Crash on centering of windows (#220)
* Possible crash when closing secondary windows
* Possible crash when showing dialog
* Initial visibility of scroll bar in ScrollContainer
* Setting window icon when different from app icon.
* Possible panic on app.Quit() (#175)
* Various caches and race condition issues (#194, #217, #209).


## 1.0 - 19 March 2019

The first major release of the Fyne toolkit delivers a stable release of the
main functionality required to build basic GUI applications across multiple
platforms.

### Features

* Canvas API (rect, line, circle, text, image)
* Widget API (box, button, check, entry, form, group, hyperlink, icon, label, progress bar, radio, scroller, tabs and toolbar)
* Light and dark themes
* Pointer, key and shortcut APIs (generic and desktop extension)
* OpenGL driver for Linux, macOS and Windows
* Tools for embedding data and packaging releases
<|MERGE_RESOLUTION|>--- conflicted
+++ resolved
@@ -3,7 +3,6 @@
 This file lists the main changes with each version of the Fyne toolkit.
 More detailed release notes can be found on the [releases page](https://github.com/fyne-io/fyne/releases). 
 
-<<<<<<< HEAD
 ## 2.6.0 - Ongoing
 
 ### Added
@@ -17,10 +16,7 @@
  * Odd looking SelectEntry with long PlaceHolder (#4430)
 
 
-## 2.5.3 - 12 December 2024
-=======
 ## 2.5.3 - 15 December 2024
->>>>>>> 1f52ee66
 
 ### Changed
 
