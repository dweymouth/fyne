// Package theme defines how a Fyne app should look when rendered
package theme // import "fyne.io/fyne/theme"

import (
	"image/color"
	"os"
	"strings"

	"fyne.io/fyne"
)

const (
	// ColorRed is the red primary color name
	//
	// Since: 1.4.0
	ColorRed = "red"
	// ColorOrange is the orange primary color name
	//
	// Since: 1.4.0
	ColorOrange = "orange"
	// ColorYellow is the yellow primary color name
	//
	// Since: 1.4.0
	ColorYellow = "yellow"
	// ColorGreen is the green primary color name
	//
	// Since: 1.4.0
	ColorGreen = "green"
	// ColorBlue is the blue primary color name
	//
	// Since: 1.4.0
	ColorBlue = "blue"
	// ColorPurple is the purple primary color name
	//
	// Since: 1.4.0
	ColorPurple = "purple"
	// ColorBrown is the brown primary color name
	//
	// Since: 1.4.0
	ColorBrown = "brown"
	// ColorGray is the gray primary color name
	//
	// Since: 1.4.0
	ColorGray = "gray"

	// ColorNameBackground is the name of theme lookup for background color.
	//
	// Since 2.0.0
	ColorNameBackground fyne.ThemeColorName = "background"

	// ColorNameButton is the name of theme lookup for button color.
	//
	// Since 2.0.0
	ColorNameButton fyne.ThemeColorName = "button"

	// ColorNameDisabledButton is the name of theme lookup for disabled button color.
	//
	// Since 2.0.0
	ColorNameDisabledButton fyne.ThemeColorName = "disabledButton"

	// ColorNameDisabled is the name of theme lookup for disabled foreground color.
	//
	// Since 2.0.0
	ColorNameDisabled fyne.ThemeColorName = "disabled"

	// ColorNameError is the name of theme lookup for foreground error color.
	//
	// Since 2.0.0
	ColorNameError fyne.ThemeColorName = "error"

	// ColorNameFocus is the name of theme lookup for focus color.
	//
	// Since 2.0.0
	ColorNameFocus fyne.ThemeColorName = "focus"

	// ColorNameForeground is the name of theme lookup for foreground color.
	//
	// Since 2.0.0
	ColorNameForeground fyne.ThemeColorName = "foreground"

	// ColorNameHover is the name of theme lookup for hover color.
	//
	// Since 2.0.0
	ColorNameHover fyne.ThemeColorName = "hover"

	// ColorNamePlaceHolder is the name of theme lookup for placeholder text color.
	//
	// Since 2.0.0
	ColorNamePlaceHolder fyne.ThemeColorName = "placeholder"

	// ColorNamePrimary is the name of theme lookup for primary color.
	//
	// Since 2.0.0
	ColorNamePrimary fyne.ThemeColorName = "primary"

	// ColorNameScrollBar is the name of theme lookup for scrollbar color.
	//
	// Since 2.0.0
	ColorNameScrollBar fyne.ThemeColorName = "scrollBar"

	// ColorNameShadow is the name of theme lookup for shadow color.
	//
	// Since 2.0.0
	ColorNameShadow fyne.ThemeColorName = "shadow"

	// SizeNameCaptionText is the name of theme lookup for helper text size, normally smaller than regular text size.
	//
	// Since 2.0.0
	SizeNameCaptionText fyne.ThemeSizeName = "helperText"

	// SizeNameInlineIcon is the name of theme lookup for inline icons size.
	//
	// Since 2.0.0
	SizeNameInlineIcon fyne.ThemeSizeName = "iconInline"

	// SizeNamePadding is the name of theme lookup for padding size.
	//
	// Since 2.0.0
	SizeNamePadding fyne.ThemeSizeName = "padding"

	// SizeNameScrollBar is the name of theme lookup for the scrollbar size.
	//
	// Since 2.0.0
	SizeNameScrollBar fyne.ThemeSizeName = "scrollBar"

	// SizeNameScrollBarSmall is the name of theme lookup for the shrunk scrollbar size.
	//
	// Since 2.0.0
	SizeNameScrollBarSmall fyne.ThemeSizeName = "scrollBarSmall"

	// SizeNameSeparatorThickness is the name of theme lookup for the thickness of a separator.
	//
	// Since 2.0.0
	SizeNameSeparatorThickness fyne.ThemeSizeName = "separator"

	// SizeNameText is the name of theme lookup for text size.
	//
	// Since 2.0.0
	SizeNameText fyne.ThemeSizeName = "text"

	// SizeNameInputBorder is the name of theme lookup for input border size.
	//
	// Since 2.0.0
	SizeNameInputBorder fyne.ThemeSizeName = "inputBorder"

	// VariantDark is the version of a theme that satisfies a user preference for a light look.
	//
	// Since 2.0.0
	VariantDark fyne.ThemeVariant = 0

	// VariantLight is the version of a theme that satisfies a user preference for a dark look.
	//
	// Since 2.0.0
	VariantLight fyne.ThemeVariant = 1

	// potential for adding theme types such as high visibility or monochrome...
	variantNameUserPreference fyne.ThemeVariant = 2 // locally used in builtinTheme for backward compatibility
)

var (
	defaultTheme = setupDefaultTheme()

	errorColor    = color.NRGBA{0xf4, 0x43, 0x36, 0xff}
	primaryColors = map[string]color.Color{
		ColorRed:    color.NRGBA{R: 0xf4, G: 0x43, B: 0x36, A: 0xff},
		ColorOrange: color.NRGBA{R: 0xff, G: 0x98, B: 0x00, A: 0xff},
		ColorYellow: color.NRGBA{R: 0xff, G: 0xeb, B: 0x3b, A: 0xff},
		ColorGreen:  color.NRGBA{R: 0x8b, G: 0xc3, B: 0x4a, A: 0xff},
		ColorBlue:   color.NRGBA{R: 0x21, G: 0x96, B: 0xf3, A: 0xff},
		ColorPurple: color.NRGBA{R: 0x9c, G: 0x27, B: 0xb0, A: 0xff},
		ColorBrown:  color.NRGBA{R: 0x79, G: 0x55, B: 0x48, A: 0xff},
		ColorGray:   color.NRGBA{R: 0x9e, G: 0x9e, B: 0x9e, A: 0xff},
	}

	//	themeSecondaryColor = color.NRGBA{R: 0xff, G: 0x40, B: 0x81, A: 0xff}

	darkPalette = map[fyne.ThemeColorName]color.Color{
		ColorNameBackground:     color.NRGBA{0x30, 0x30, 0x30, 0xff},
		ColorNameButton:         color.Transparent,
		ColorNameDisabled:       color.NRGBA{0xff, 0xff, 0xff, 0x42},
		ColorNameDisabledButton: color.NRGBA{0x26, 0x26, 0x26, 0xff},
		ColorNameError:          errorColor,
		ColorNameFocus:          color.NRGBA{0xff, 0xff, 0xff, 0x19}, // TODO adjust
		ColorNameForeground:     color.NRGBA{0xff, 0xff, 0xff, 0xff},
		ColorNameHover:          color.NRGBA{0xff, 0xff, 0xff, 0x0f},
		ColorNamePlaceHolder:    color.NRGBA{0xb2, 0xb2, 0xb2, 0xff},
		ColorNameScrollBar:      color.NRGBA{0x0, 0x0, 0x0, 0x99},
		ColorNameShadow:         color.NRGBA{0x0, 0x0, 0x0, 0x66},
	}

	lightPalette = map[fyne.ThemeColorName]color.Color{
		ColorNameBackground:     color.NRGBA{0xff, 0xff, 0xff, 0xff},
		ColorNameButton:         color.Transparent,
		ColorNameDisabled:       color.NRGBA{0x0, 0x0, 0x0, 0x42},
		ColorNameDisabledButton: color.NRGBA{0xe5, 0xe5, 0xe5, 0xff},
		ColorNameError:          errorColor,
		ColorNameFocus:          color.NRGBA{0x0, 0x0, 0x0, 0x19}, // TODO adjust
		ColorNameForeground:     color.NRGBA{0x21, 0x21, 0x21, 0xff},
		ColorNameHover:          color.NRGBA{0x0, 0x0, 0x0, 0x0f},
		ColorNamePlaceHolder:    color.NRGBA{0x88, 0x88, 0x88, 0xff},
		ColorNameScrollBar:      color.NRGBA{0x0, 0x0, 0x0, 0x99},
		ColorNameShadow:         color.NRGBA{0x0, 0x0, 0x0, 0x33},
	}
)

type builtinTheme struct {
	variant fyne.ThemeVariant

	regular, bold, italic, boldItalic, monospace fyne.Resource
}

// DefaultTheme returns a built-in theme that can adapt to the user preference of light or dark colors.
//
// Since 2.0.0
func DefaultTheme() fyne.Theme {
	return defaultTheme
}

// LightTheme defines the built in light theme colors and sizes
func LightTheme() fyne.Theme {
	theme := &builtinTheme{variant: VariantLight}

	theme.initFonts()
	return theme
}

// DarkTheme defines the built in dark theme colors and sizes
func DarkTheme() fyne.Theme {
	theme := &builtinTheme{variant: VariantDark}

	theme.initFonts()
	return theme
}

func (t *builtinTheme) initFonts() {
	t.regular = regular
	t.bold = bold
	t.italic = italic
	t.boldItalic = bolditalic
	t.monospace = monospace

	font := os.Getenv("FYNE_FONT")
	if font != "" {
		t.regular = loadCustomFont(font, "Regular", regular)
		t.bold = loadCustomFont(font, "Bold", bold)
		t.italic = loadCustomFont(font, "Italic", italic)
		t.boldItalic = loadCustomFont(font, "BoldItalic", bolditalic)
	}
	font = os.Getenv("FYNE_FONT_MONOSPACE")
	if font != "" {
		t.monospace = loadCustomFont(font, "Regular", monospace)
	}
}

func (t *builtinTheme) Color(n fyne.ThemeColorName, v fyne.ThemeVariant) color.Color {
	colors := darkPalette
	if v == VariantLight {
		colors = lightPalette
	}

	if n == ColorNamePrimary {
		return PrimaryColorNamed(fyne.CurrentApp().Settings().PrimaryColor())
	}

	if c, ok := colors[n]; ok {
		return c
	}
	return color.Transparent
}

// TextFont returns the font resource for the regular font style
func (t *builtinTheme) Font(style fyne.TextStyle) fyne.Resource {
	if style.Monospace {
		return t.monospace
	}
	if style.Bold {
		if style.Italic {
			return t.boldItalic
		}
		return t.bold
	}
	if style.Italic {
		return t.italic
	}
	return t.regular
}

func (t *builtinTheme) Size(s fyne.ThemeSizeName) float32 {
	switch s {
	case SizeNameSeparatorThickness:
		return 1
	case SizeNameInlineIcon:
		return 20
	case SizeNamePadding:
		return 4
	case SizeNameScrollBar:
		return 16
	case SizeNameScrollBarSmall:
		return 3
	case SizeNameText:
		return 14
<<<<<<< HEAD
	case SizeNameCaptionText:
		return 11
=======
	case SizeNameInputBorder:
		return 2
>>>>>>> 3061a550
	default:
		return 0
	}
}

func current() fyne.Theme {
	if fyne.CurrentApp() == nil || fyne.CurrentApp().Settings().Theme() == nil {
		return DarkTheme()
	}

	return fyne.CurrentApp().Settings().Theme()
}

// BackgroundColor returns the theme's background color
func BackgroundColor() color.Color {
	return current().Color(ColorNameBackground, currentVariant())
}

// ButtonColor returns the theme's standard button color.
func ButtonColor() color.Color {
	return current().Color(ColorNameButton, currentVariant())
}

// CaptionTextSize returns the size for caption text.
func CaptionTextSize() float32 {
	return current().Size(SizeNameCaptionText)
}

// DisabledButtonColor returns the theme's disabled button color.
func DisabledButtonColor() color.Color {
	return current().Color(ColorNameDisabledButton, currentVariant())
}

// TextColor returns the theme's standard text color - this is actually the foreground color since 1.4.
//
// Deprecated: Use theme.ForegroundColor() colour instead
func TextColor() color.Color {
	return current().Color(ColorNameForeground, currentVariant())
}

// DisabledColor returns the foreground color for a disabled UI element
//
// Since: 2.0.0
func DisabledColor() color.Color {
	return current().Color(ColorNameDisabled, currentVariant())
}

// DisabledTextColor returns the theme's disabled text color - this is actually the disabled color since 1.4.
//
// Deprecated: Use theme.DisabledColor() colour instead
func DisabledTextColor() color.Color {
	return current().Color(ColorNameDisabled, currentVariant())
}

// ErrorColor returns the theme's error text color
//
// Since 2.0.0
func ErrorColor() color.Color {
	return current().Color(ColorNameError, currentVariant())
}

// PlaceHolderColor returns the theme's standard text color
func PlaceHolderColor() color.Color {
	return current().Color(ColorNamePlaceHolder, currentVariant())
}

// PrimaryColor returns the color used to highlight primary features
func PrimaryColor() color.Color {
	return current().Color(ColorNamePrimary, currentVariant())
}

// HoverColor returns the color used to highlight interactive elements currently under a cursor
func HoverColor() color.Color {
	return current().Color(ColorNameHover, currentVariant())
}

// FocusColor returns the color used to highlight a focused widget
func FocusColor() color.Color {
	return current().Color(ColorNameFocus, currentVariant())
}

// ForegroundColor returns the theme's standard foreground color for text and icons
//
// Since: 2.0.0
func ForegroundColor() color.Color {
	return current().Color(ColorNameForeground, currentVariant())
}

// ScrollBarColor returns the color (and translucency) for a scrollBar
func ScrollBarColor() color.Color {
	return current().Color(ColorNameScrollBar, currentVariant())
}

// ShadowColor returns the color (and translucency) for shadows used for indicating elevation
func ShadowColor() color.Color {
	return current().Color(ColorNameShadow, currentVariant())
}

// InputBorderSize returns the input border size (or underline size for an entry).
//
// Since 2.0.0
func InputBorderSize() float32 {
	return current().Size(SizeNameInputBorder)
}

// TextSize returns the standard text size
func TextSize() float32 {
	return current().Size(SizeNameText)
}

// TextFont returns the font resource for the regular font style
func TextFont() fyne.Resource {
	return current().Font(fyne.TextStyle{})
}

// TextBoldFont returns the font resource for the bold font style
func TextBoldFont() fyne.Resource {
	return current().Font(fyne.TextStyle{Bold: true})
}

// TextItalicFont returns the font resource for the italic font style
func TextItalicFont() fyne.Resource {
	return current().Font(fyne.TextStyle{Italic: true})
}

// TextBoldItalicFont returns the font resource for the bold and italic font style
func TextBoldItalicFont() fyne.Resource {
	return current().Font(fyne.TextStyle{Bold: true, Italic: true})
}

// TextMonospaceFont returns the font resource for the monospace font face
func TextMonospaceFont() fyne.Resource {
	return current().Font(fyne.TextStyle{Monospace: true})
}

// Padding is the standard gap between elements and the border around interface
// elements
func Padding() float32 {
	return current().Size(SizeNamePadding)
}

// IconInlineSize is the standard size of icons which appear within buttons, labels etc.
func IconInlineSize() float32 {
	return current().Size(SizeNameInlineIcon)
}

// SeparatorThicknessSize is the standard thickness of the separator widget.
//
// Since 2.0.0
func SeparatorThicknessSize() float32 {
	return current().Size(SizeNameSeparatorThickness)
}

// ScrollBarSize is the width (or height) of the bars on a ScrollContainer
func ScrollBarSize() float32 {
	return current().Size(SizeNameScrollBar)
}

// ScrollBarSmallSize is the width (or height) of the minimized bars on a ScrollContainer
func ScrollBarSmallSize() float32 {
	return current().Size(SizeNameScrollBarSmall)
}

// DefaultTextFont returns the font resource for the built-in regular font style
func DefaultTextFont() fyne.Resource {
	return regular
}

// DefaultTextBoldFont returns the font resource for the built-in bold font style
func DefaultTextBoldFont() fyne.Resource {
	return bold
}

// DefaultTextItalicFont returns the font resource for the built-in italic font style
func DefaultTextItalicFont() fyne.Resource {
	return italic
}

// DefaultTextBoldItalicFont returns the font resource for the built-in bold and italic font style
func DefaultTextBoldItalicFont() fyne.Resource {
	return bolditalic
}

// DefaultTextMonospaceFont returns the font resource for the built-in monospace font face
func DefaultTextMonospaceFont() fyne.Resource {
	return monospace
}

// PrimaryColorNames returns a list of the standard primary color options.
//
// Since: 1.4.0
func PrimaryColorNames() []string {
	return []string{ColorRed, ColorOrange, ColorYellow, ColorGreen, ColorBlue, ColorPurple, ColorBrown, ColorGray}
}

// PrimaryColorNamed returns a theme specific color value for a named primary color.
//
// Since 1.4.0
func PrimaryColorNamed(name string) color.Color {
	col, ok := primaryColors[name]
	if !ok {
		return primaryColors[ColorBlue]
	}
	return col
}

func currentVariant() fyne.ThemeVariant {
	if std, ok := current().(*builtinTheme); ok {
		if std.variant != variantNameUserPreference {
			return std.variant // override if using the old LightTheme() or DarkTheme() constructor
		}
	}

	return fyne.CurrentApp().Settings().ThemeVariant()
}

func loadCustomFont(env, variant string, fallback fyne.Resource) fyne.Resource {
	variantPath := strings.Replace(env, "Regular", variant, -1)

	res, err := fyne.LoadResourceFromPath(variantPath)
	if err != nil {
		fyne.LogError("Error loading specified font", err)
		return fallback
	}

	return res
}

func setupDefaultTheme() fyne.Theme {
	theme := &builtinTheme{}

	theme.initFonts()
	return theme
}<|MERGE_RESOLUTION|>--- conflicted
+++ resolved
@@ -299,13 +299,10 @@
 		return 3
 	case SizeNameText:
 		return 14
-<<<<<<< HEAD
 	case SizeNameCaptionText:
 		return 11
-=======
 	case SizeNameInputBorder:
 		return 2
->>>>>>> 3061a550
 	default:
 		return 0
 	}
