<canvas size="200x100">
	<content>
		<widget size="200x100" type="*container.AppTabs">
<<<<<<< HEAD
=======
			<widget pos="0,33" size="200x67" type="*widget.Label">
				<text pos="8,8" size="184x21">Text 1</text>
			</widget>
>>>>>>> 622d3efe
			<container size="200x29">
				<container size="200x29">
					<widget size="64x29" type="*container.tabButton">
						<text alignment="center" bold color="primary" pos="4,4" size="56x21">Test1</text>
					</widget>
					<widget pos="68,0" size="64x29" type="*container.tabButton">
						<text alignment="center" bold pos="4,4" size="56x21">Test2</text>
					</widget>
					<widget pos="136,0" size="64x29" type="*container.tabButton">
						<text alignment="center" bold pos="4,4" size="56x21">Test3</text>
					</widget>
				</container>
			</container>
			<rectangle fillColor="shadow" pos="0,29" size="200x4"/>
			<rectangle fillColor="primary" pos="0,29" size="64x4"/>
			<widget pos="0,33" size="200x67" type="*widget.Label">
				<text pos="4,8" size="192x21">Text 1</text>
			</widget>
		</widget>
	</content>
</canvas><|MERGE_RESOLUTION|>--- conflicted
+++ resolved
@@ -1,12 +1,6 @@
 <canvas size="200x100">
 	<content>
 		<widget size="200x100" type="*container.AppTabs">
-<<<<<<< HEAD
-=======
-			<widget pos="0,33" size="200x67" type="*widget.Label">
-				<text pos="8,8" size="184x21">Text 1</text>
-			</widget>
->>>>>>> 622d3efe
 			<container size="200x29">
 				<container size="200x29">
 					<widget size="64x29" type="*container.tabButton">
@@ -23,7 +17,7 @@
 			<rectangle fillColor="shadow" pos="0,29" size="200x4"/>
 			<rectangle fillColor="primary" pos="0,29" size="64x4"/>
 			<widget pos="0,33" size="200x67" type="*widget.Label">
-				<text pos="4,8" size="192x21">Text 1</text>
+				<text pos="8,8" size="184x21">Text 1</text>
 			</widget>
 		</widget>
 	</content>
