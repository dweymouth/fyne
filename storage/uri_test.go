--- conflicted
+++ resolved
@@ -74,7 +74,6 @@
 	_, err = storage.Parent(storage.NewURI("file:///"))
 	assert.Equal(t, storage.URIRootError, err)
 
-<<<<<<< HEAD
 	if runtime.GOOS == "windows" {
 		// This is only an error under Windows, on *NIX this is a
 		// relative path to a directory named "C:", which is completely
@@ -85,12 +84,6 @@
 		parent, err = storage.Parent(storage.NewURI("file://C:/"))
 		assert.Equal(t, storage.URIRootError, err)
 	}
-=======
-	// This should cause an error, since this is a Windows-style path and
-	// thus we can't get the parent of a drive letter.
-	_, err = storage.Parent(storage.NewURI("file://C:/"))
-	assert.Equal(t, storage.URIRootError, err)
->>>>>>> d12ce856
 
 	// Windows supports UNIX-style paths. /C:/ is also a valid path.
 	parent, err = storage.Parent(storage.NewURI("file:///C:/"))
