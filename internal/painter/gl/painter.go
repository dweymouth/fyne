--- conflicted
+++ resolved
@@ -12,11 +12,9 @@
 
 // Painter defines the functionality of our OpenGL based renderer
 type Painter interface {
-<<<<<<< HEAD
+	// Init tell a new painter to initialise, usually called after a context is available
 	Init()
-=======
 	// SetOutputSize is used to change the resolution of our output viewport
->>>>>>> 4cd26c90
 	SetOutputSize(int, int)
 	// SetFrameBufferScale tells us when we have more than 1 framebuffer pixel for each output pixel
 	SetFrameBufferScale(float32)
