--- conflicted
+++ resolved
@@ -166,11 +166,6 @@
 	return d.systrayMenu
 }
 
-<<<<<<< HEAD
 func (d *gLDriver) CurrentKeyModifiers() fyne.KeyModifier {
 	return d.currentKeyModifiers
-=======
-func (d *gLDriver) ActiveKeyModifiers() fyne.KeyModifier {
-	return d.activeKeyModifiers
->>>>>>> cc96b423
 }