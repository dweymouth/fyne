--- conflicted
+++ resolved
@@ -100,10 +100,6 @@
 	return d.systrayMenu
 }
 
-<<<<<<< HEAD
-func (d *gLDriver) KeyModifierState() fyne.KeyModifier {
-=======
 func (d *gLDriver) ActiveKeyModifiers() fyne.KeyModifier {
->>>>>>> 93594843
 	return d.activeKeyModifiers
 }