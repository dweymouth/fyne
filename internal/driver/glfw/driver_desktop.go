//go:build !js && !wasm && !test_web_driver
// +build !js,!wasm,!test_web_driver

package glfw

import (
<<<<<<< HEAD
	"sync"
=======
	"runtime"
>>>>>>> 6d0d5248

	"fyne.io/systray"

	"fyne.io/fyne/v2"
	"fyne.io/fyne/v2/theme"
)

<<<<<<< HEAD
var setup sync.Once

func (d *gLDriver) Run() {
	if goroutineID() != mainGoroutineID {
		panic("Run() or ShowAndRun() must be called from main goroutine")
=======
func goroutineID() (id uint64) {
	var buf [30]byte
	runtime.Stack(buf[:], false)
	for i := 10; buf[i] != ' '; i++ {
		id = id*10 + uint64(buf[i]&15)
>>>>>>> 6d0d5248
	}
	return id
}

func (d *gLDriver) SetSystemTrayMenu(m *fyne.Menu) {
	setup.Do(func() {
		d.trayStart, d.trayStop = systray.RunWithExternalLoop(func() {
			if fyne.CurrentApp().Icon() != nil {
				img, err := toOSIcon(fyne.CurrentApp().Icon())
				if err == nil {
					systray.SetIcon(img)
				}
			} else {
				img, err := toOSIcon(theme.FyneLogo())
				if err == nil {
					systray.SetIcon(img)
				}
			}
		}, func() {
			// anything required for tear-down
		})
	})

	d.refreshSystray(m)
}

func (d *gLDriver) refreshSystray(m *fyne.Menu) {
	d.systrayMenu = m
	systray.ResetMenu()
	for _, i := range m.Items {
		if i.IsSeparator {
			systray.AddSeparator()
			continue
		}

		var item *systray.MenuItem
		fn := i.Action

		if i.Checked {
			item = systray.AddMenuItemCheckbox(i.Label, i.Label, true)
		} else {
			item = systray.AddMenuItem(i.Label, i.Label)
		}
		if i.Disabled {
			item.Disable()
		}

		go func() {
			for range item.ClickedCh {
				fn()
			}
		}()
	}

	systray.AddSeparator()
	quit := systray.AddMenuItem("Quit", "Quit application")
	go func() {
		<-quit.ClickedCh
		d.Quit()
	}()
}

func (d *gLDriver) SetSystemTrayIcon(resource fyne.Resource) {
	systray.SetIcon(resource.Content())
}

func (d *gLDriver) SystemTrayMenu() *fyne.Menu {
	return d.systrayMenu
}<|MERGE_RESOLUTION|>--- conflicted
+++ resolved
@@ -4,11 +4,8 @@
 package glfw
 
 import (
-<<<<<<< HEAD
+	"runtime"
 	"sync"
-=======
-	"runtime"
->>>>>>> 6d0d5248
 
 	"fyne.io/systray"
 
@@ -16,19 +13,13 @@
 	"fyne.io/fyne/v2/theme"
 )
 
-<<<<<<< HEAD
 var setup sync.Once
 
-func (d *gLDriver) Run() {
-	if goroutineID() != mainGoroutineID {
-		panic("Run() or ShowAndRun() must be called from main goroutine")
-=======
 func goroutineID() (id uint64) {
 	var buf [30]byte
 	runtime.Stack(buf[:], false)
 	for i := 10; buf[i] != ' '; i++ {
 		id = id*10 + uint64(buf[i]&15)
->>>>>>> 6d0d5248
 	}
 	return id
 }
