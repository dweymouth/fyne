--- conflicted
+++ resolved
@@ -162,7 +162,7 @@
 
 func (w *window) Resize(size fyne.Size) {
 	w.canvas.Resize(size)
-	w.width, w.height = scaleInt(w.canvas, size.Width), scaleInt(w.canvas, size.Height)
+	w.width, w.height = driver.ScaleInt(w.canvas, size.Width), driver.ScaleInt(w.canvas, size.Height)
 	runOnMain(func() {
 		w.ignoreResize = true
 		w.viewport.SetSize(w.width, w.height)
@@ -360,15 +360,9 @@
 }
 
 func (w *window) resize(canvasSize fyne.Size) {
-<<<<<<< HEAD
-	if !w.fullScreen {
+	if !w.fullScreen && !w.fixedSize {
 		w.width = driver.ScaleInt(w.canvas, canvasSize.Width)
 		w.height = driver.ScaleInt(w.canvas, canvasSize.Height)
-=======
-	if !w.fullScreen && !w.fixedSize {
-		w.width = scaleInt(w.canvas, canvasSize.Width)
-		w.height = scaleInt(w.canvas, canvasSize.Height)
->>>>>>> 8fb5eb7d
 	}
 
 	w.canvas.Resize(canvasSize)
