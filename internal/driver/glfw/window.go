package glfw

import "C"
import (
	"bytes"
	"context"
	"image"
	_ "image/png" // for the icon
	"runtime"
	"sync"
	"time"

	"fyne.io/fyne/v2"
	"fyne.io/fyne/v2/driver/desktop"
	"fyne.io/fyne/v2/internal"
	"fyne.io/fyne/v2/internal/cache"
	"fyne.io/fyne/v2/internal/driver"
	"fyne.io/fyne/v2/internal/painter/gl"

	"github.com/go-gl/glfw/v3.3/glfw"
)

const (
	scrollSpeed      = float32(10)
	doubleClickDelay = 300 // ms (maximum interval between clicks for double click detection)
)

var (
	cursorMap    map[desktop.StandardCursor]*glfw.Cursor
	defaultTitle = "Fyne Application"
)

func initCursors() {
	cursorMap = map[desktop.StandardCursor]*glfw.Cursor{
		desktop.DefaultCursor:   glfw.CreateStandardCursor(glfw.ArrowCursor),
		desktop.TextCursor:      glfw.CreateStandardCursor(glfw.IBeamCursor),
		desktop.CrosshairCursor: glfw.CreateStandardCursor(glfw.CrosshairCursor),
		desktop.PointerCursor:   glfw.CreateStandardCursor(glfw.HandCursor),
		desktop.HResizeCursor:   glfw.CreateStandardCursor(glfw.HResizeCursor),
		desktop.VResizeCursor:   glfw.CreateStandardCursor(glfw.VResizeCursor),
		desktop.HiddenCursor:    nil,
	}
}

// Declare conformity to Window interface
var _ fyne.Window = (*window)(nil)

type window struct {
	viewport   *glfw.Window
	viewLock   sync.RWMutex
	createLock sync.Once
	decorate   bool
	closing    bool
	fixedSize  bool

	cursorLock   sync.RWMutex
	cursor       desktop.Cursor
	customCursor *glfw.Cursor
<<<<<<< HEAD

	canvas   *glCanvas
	title    string
	icon     fyne.Resource
	mainmenu *fyne.MainMenu
=======
	canvas       *glCanvas
	driver       *gLDriver
	title        string
	icon         fyne.Resource
	mainmenu     *fyne.MainMenu
>>>>>>> f25176f1

	clipboard fyne.Clipboard

	master     bool
	fullScreen bool
	centered   bool
	visible    bool

	mouseLock            sync.RWMutex
	mousePos             fyne.Position
	mouseDragged         fyne.Draggable
	mouseDraggedObjStart fyne.Position
	mouseDraggedOffset   fyne.Position
	mouseDragPos         fyne.Position
	mouseDragStarted     bool
	mouseButton          desktop.MouseButton
	mouseOver            desktop.Hoverable
	mouseLastClick       fyne.CanvasObject
	mousePressed         fyne.CanvasObject
	mouseClickCount      int
	mouseCancelFunc      context.CancelFunc

	onClosed           func()
	onCloseIntercepted func()

	menuTogglePending       fyne.KeyName
	menuDeactivationPending fyne.KeyName

	xpos, ypos    int
	width, height int
	shouldExpand  bool

	eventLock  sync.RWMutex
	eventQueue chan func()
	eventWait  sync.WaitGroup
	pending    []func()
}

func (w *window) Title() string {
	return w.title
}

func (w *window) SetTitle(title string) {
	w.title = title

	w.runOnMainWhenCreated(func() {
		w.viewport.SetTitle(title)
	})
}

func (w *window) FullScreen() bool {
	return w.fullScreen
}

func (w *window) SetFullScreen(full bool) {
	w.fullScreen = full
	if !w.visible {
		return
	}

	runOnMain(func() {
		monitor := w.getMonitorForWindow()
		mode := monitor.GetVideoMode()

		if full {
			w.viewport.SetMonitor(monitor, 0, 0, mode.Width, mode.Height, mode.RefreshRate)
		} else {
			w.viewport.SetMonitor(nil, w.xpos, w.ypos, w.width, w.height, 0)
		}
	})
}

func (w *window) CenterOnScreen() {
	w.centered = true

	if w.view() != nil {
		runOnMain(w.doCenterOnScreen)
	}
}

func (w *window) doCenterOnScreen() {
	viewWidth, viewHeight := w.screenSize(w.canvas.size)

	// get window dimensions in pixels
	monitor := w.getMonitorForWindow()
	monMode := monitor.GetVideoMode()

	// these come into play when dealing with multiple monitors
	monX, monY := monitor.GetPos()

	// math them to the middle
	newX := (monMode.Width / 2) - (viewWidth / 2) + monX
	newY := (monMode.Height / 2) - (viewHeight / 2) + monY

	// set new window coordinates
	w.viewport.SetPos(newX, newY)
}

// minSizeOnScreen gets the padded minimum size of a window content in screen pixels
func (w *window) minSizeOnScreen() (int, int) {
	// get minimum size of content inside the window
	return w.screenSize(w.canvas.MinSize())
}

// screenSize computes the actual output size of the given content size in screen pixels
func (w *window) screenSize(canvasSize fyne.Size) (int, int) {
	return internal.ScaleInt(w.canvas, canvasSize.Width), internal.ScaleInt(w.canvas, canvasSize.Height)
}

func (w *window) RequestFocus() {
	if isWayland {
		return
	}

	w.runOnMainWhenCreated(w.viewport.Focus)
}

func (w *window) Resize(size fyne.Size) {
	// we cannot perform this until window is prepared as we don't know it's scale!

	w.runOnMainWhenCreated(func() {
		w.canvas.Resize(size)
		w.viewLock.Lock()

		width, height := internal.ScaleInt(w.canvas, size.Width), internal.ScaleInt(w.canvas, size.Height)
		if w.fixedSize || !w.visible { // fixed size ignores future `resized` and if not visible we may not get the event
			w.width, w.height = width, height
		}
		w.viewLock.Unlock()

		w.viewport.SetSize(width, height)
		w.fitContent()
	})
}

func (w *window) FixedSize() bool {
	return w.fixedSize
}

func (w *window) SetFixedSize(fixed bool) {
	w.fixedSize = fixed

	if w.view() != nil {
		w.fitContent()
	}
}

func (w *window) Padded() bool {
	return w.canvas.padded
}

func (w *window) SetPadded(padded bool) {
	w.canvas.SetPadded(padded)

	w.runOnMainWhenCreated(w.fitContent)
}

func (w *window) Icon() fyne.Resource {
	if w.icon == nil {
		return fyne.CurrentApp().Icon()
	}

	return w.icon
}

func (w *window) SetIcon(icon fyne.Resource) {
	w.icon = icon
	if icon == nil {
		appIcon := fyne.CurrentApp().Icon()
		if appIcon != nil {
			w.SetIcon(appIcon)
		}
		return
	}

	if string(icon.Content()[:4]) == "<svg" {
		fyne.LogError("Window icon does not support vector images", nil)
		return
	}

	w.runOnMainWhenCreated(func() {
		if w.icon == nil {
			w.viewport.SetIcon(nil)
			return
		}

		pix, _, err := image.Decode(bytes.NewReader(w.icon.Content()))
		if err != nil {
			fyne.LogError("Failed to decode image for window icon", err)
			return
		}

		w.viewport.SetIcon([]image.Image{pix})
	})
}

func (w *window) SetMaster() {
	w.master = true
}

func (w *window) MainMenu() *fyne.MainMenu {
	return w.mainmenu
}

func (w *window) SetMainMenu(menu *fyne.MainMenu) {
	w.mainmenu = menu
	w.runOnMainWhenCreated(func() {
		w.canvas.buildMenu(w, menu)
	})
}

func (w *window) fitContent() {
	if w.canvas.Content() == nil {
		return
	}

	if w.isClosing() {
		return
	}

	minWidth, minHeight := w.minSizeOnScreen()
	w.viewLock.RLock()
	view := w.viewport
	w.viewLock.RUnlock()
	if w.width < minWidth || w.height < minHeight {
		if w.width < minWidth {
			w.width = minWidth
		}
		if w.height < minHeight {
			w.height = minHeight
		}
		w.viewLock.Lock()
		w.shouldExpand = true // queue the resize to happen on main
		w.viewLock.Unlock()
	}
	if w.fixedSize {
		w.width = internal.ScaleInt(w.canvas, w.Canvas().Size().Width)
		w.height = internal.ScaleInt(w.canvas, w.Canvas().Size().Height)

		view.SetSizeLimits(w.width, w.height, w.width, w.height)
	} else {
		view.SetSizeLimits(minWidth, minHeight, glfw.DontCare, glfw.DontCare)
	}
}

func (w *window) SetOnClosed(closed func()) {
	w.onClosed = closed
}

func (w *window) SetCloseIntercept(callback func()) {
	w.onCloseIntercepted = callback
}

func (w *window) getMonitorForWindow() *glfw.Monitor {
	x, y := w.xpos, w.ypos
	if w.fullScreen {
		x, y = w.viewport.GetPos()
	}
	xOff := x + (w.width / 2)
	yOff := y + (w.height / 2)

	for _, monitor := range glfw.GetMonitors() {
		x, y := monitor.GetPos()

		if x > xOff || y > yOff {
			continue
		}
		if x+monitor.GetVideoMode().Width <= xOff || y+monitor.GetVideoMode().Height <= yOff {
			continue
		}

		return monitor
	}

	// try built-in function to detect monitor if above logic didn't succeed
	// if it doesn't work then return primary monitor as default
	monitor := w.viewport.GetMonitor()
	if monitor == nil {
		monitor = glfw.GetPrimaryMonitor()
	}
	return monitor
}

func (w *window) calculatedScale() float32 {
	return calculateScale(userScale(), fyne.CurrentDevice().SystemScaleForWindow(w), w.detectScale())
}

func (w *window) detectScale() float32 {
	monitor := w.getMonitorForWindow()
	widthMm, _ := monitor.GetPhysicalSize()
	widthPx := monitor.GetVideoMode().Width

	return calculateDetectedScale(widthMm, widthPx)
}

func (w *window) detectTextureScale() float32 {
	winWidth, _ := w.viewport.GetSize()
	texWidth, _ := w.viewport.GetFramebufferSize()
	return float32(texWidth) / float32(winWidth)
}

func (w *window) Show() {
	go w.doShow()
}

func (w *window) doShow() {
	if w.view() != nil {
		w.doShowAgain()
		return
	}

	for !running() {
		time.Sleep(time.Millisecond * 10)
	}
	w.createLock.Do(w.create)
	if w.view() == nil {
		return
	}

	runOnMain(func() {
		w.viewLock.Lock()
		w.visible = true
		w.viewLock.Unlock()
		w.viewport.SetTitle(w.title)

		if w.centered {
			w.doCenterOnScreen() // lastly center if that was requested
		}
		w.viewport.Show()

		// save coordinates
		w.xpos, w.ypos = w.viewport.GetPos()

		if w.fullScreen { // this does not work if called before viewport.Show()
			go func() {
				time.Sleep(time.Millisecond * 100)
				w.SetFullScreen(true)
			}()
		}
	})

	// show top canvas element
	if w.canvas.Content() != nil {
		w.canvas.Content().Show()
	}
}

func (w *window) Hide() {
	if w.isClosing() {
		return
	}

	runOnMain(func() {
		w.viewLock.Lock()
		w.visible = false
		w.viewport.Hide()
		w.viewLock.Unlock()

		// hide top canvas element
		if w.canvas.Content() != nil {
			w.canvas.Content().Hide()
		}
	})
}

func (w *window) Close() {
	if w.isClosing() {
		return
	}

	w.viewLock.Lock()
	w.closing = true
	w.viewLock.Unlock()
	w.viewport.SetShouldClose(true)

	w.canvas.walkTrees(nil, func(node *renderCacheNode) {
		switch co := node.obj.(type) {
		case fyne.Widget:
			cache.DestroyRenderer(co)
		}
	})

	// trigger callbacks
	if w.onClosed != nil {
		w.queueEvent(w.onClosed)
	}
}

func (w *window) ShowAndRun() {
	w.Show()
	w.driver.Run()
}

// Clipboard returns the system clipboard
func (w *window) Clipboard() fyne.Clipboard {
	if w.view() == nil {
		return nil
	}

	if w.clipboard == nil {
		w.clipboard = &clipboard{window: w.viewport}
	}
	return w.clipboard
}

func (w *window) Content() fyne.CanvasObject {
	return w.canvas.Content()
}

func (w *window) SetContent(content fyne.CanvasObject) {
	w.viewLock.RLock()
	visible := w.visible
	w.viewLock.RUnlock()
	// hide old canvas element
	if visible && w.canvas.Content() != nil {
		w.canvas.Content().Hide()
	}

	w.canvas.SetContent(content)
	w.RescaleContext()
}

func (w *window) Canvas() fyne.Canvas {
	return w.canvas
}

func (w *window) closed(viewport *glfw.Window) {
	viewport.SetShouldClose(false)

	if w.onCloseIntercepted != nil {
		w.queueEvent(w.onCloseIntercepted)
		return
	}

	w.Close()
}

// destroy this window and, if it's the last window quit the app
func (w *window) destroy(d *gLDriver) {
	w.eventLock.RLock()
	queue := w.eventQueue
	w.eventLock.RUnlock()

	// finish serial event queue and nil it so we don't panic if window.closed() is called twice.
	if queue != nil {
		w.waitForEvents()

		w.eventLock.Lock()
		close(w.eventQueue)
		w.eventQueue = nil
		w.eventLock.Unlock()
	}

	if w.master {
		d.Quit()
	} else if runtime.GOOS == "darwin" {
		go d.focusPreviousWindow()
	}
}

func (w *window) moved(_ *glfw.Window, x, y int) {
	if !w.fullScreen { // don't save the move to top left when changing to fullscreen
		// save coordinates
		w.xpos, w.ypos = x, y
	}

	if w.canvas.detectedScale == w.detectScale() {
		return
	}

	w.canvas.detectedScale = w.detectScale()
	go w.canvas.reloadScale()
}

func (w *window) resized(_ *glfw.Window, width, height int) {
	if w.fixedSize {
		return
	}

	canvasSize := fyne.NewSize(internal.UnscaleInt(w.canvas, width), internal.UnscaleInt(w.canvas, height))
	if !w.fullScreen {
		w.width = internal.ScaleInt(w.canvas, canvasSize.Width)
		w.height = internal.ScaleInt(w.canvas, canvasSize.Height)
	}

	if !w.visible { // don't redraw if hidden
		w.canvas.Resize(canvasSize)
		return
	}

	w.platformResize(canvasSize)
}

func (w *window) frameSized(viewport *glfw.Window, width, height int) {
	if width == 0 || height == 0 || runtime.GOOS != "darwin" {
		return
	}

	winWidth, _ := viewport.GetSize()
	newTexScale := float32(width) / float32(winWidth) // This will be > 1.0 on a HiDPI screen
	w.canvas.RLock()
	texScale := w.canvas.texScale
	w.canvas.RUnlock()
	if texScale != newTexScale {
		w.canvas.Lock()
		w.canvas.texScale = newTexScale
		w.canvas.Unlock()
		w.canvas.Refresh(w.canvas.Content()) // reset graphics to apply texture scale
	}
}

func (w *window) refresh(_ *glfw.Window) {
	refreshWindow(w)
}

func (w *window) findObjectAtPositionMatching(canvas *glCanvas, mouse fyne.Position, matches func(object fyne.CanvasObject) bool) (fyne.CanvasObject, fyne.Position, int) {
	return driver.FindObjectAtPositionMatching(mouse, matches, canvas.Overlays().Top(), canvas.menu, canvas.Content())
}

func fyneToNativeCursor(cursor desktop.Cursor) (*glfw.Cursor, bool) {
	switch v := cursor.(type) {
	case desktop.StandardCursor:
		ret, ok := cursorMap[v]
		if !ok {
			return cursorMap[desktop.DefaultCursor], false
		}
		return ret, false
	default:
		img, x, y := cursor.Image()
		if img == nil {
			return nil, true
		}
		return glfw.CreateCursor(img, x, y), true
	}
}

func (w *window) mouseMoved(viewport *glfw.Window, xpos float64, ypos float64) {
	w.mouseLock.Lock()
	previousPos := w.mousePos
	mousePos := fyne.NewPos(internal.UnscaleInt(w.canvas, int(xpos)), internal.UnscaleInt(w.canvas, int(ypos)))
	w.mousePos = mousePos
	w.mouseLock.Unlock()

	cursor := desktop.Cursor(desktop.DefaultCursor)

	obj, pos, _ := w.findObjectAtPositionMatching(w.canvas, w.mousePos, func(object fyne.CanvasObject) bool {
		if cursorable, ok := object.(desktop.Cursorable); ok {
			cursor = cursorable.Cursor()
		}
		if _, ok := object.(fyne.Draggable); ok {
			return true
		}

		_, hover := object.(desktop.Hoverable)
		return hover
	})

	w.cursorLock.Lock()
	if w.cursor != cursor {
		// cursor has changed, store new cursor and apply change via glfw
		rawCursor, isCustomCursor := fyneToNativeCursor(cursor)
		w.cursor = cursor

		if rawCursor == nil {
			viewport.SetInputMode(glfw.CursorMode, glfw.CursorHidden)
		} else {
			viewport.SetInputMode(glfw.CursorMode, glfw.CursorNormal)
			viewport.SetCursor(rawCursor)
		}
		if w.customCursor != nil {
			w.customCursor.Destroy()
			w.customCursor = nil
		}
		if isCustomCursor {
			w.customCursor = rawCursor
		}
	}
	w.cursorLock.Unlock()

	w.mouseLock.RLock()
	mouseButton := w.mouseButton
	mouseDragStarted := w.mouseDragStarted
	w.mouseLock.RUnlock()
	if mouseButton != 0 && !mouseDragStarted {
		obj, pos, _ := w.findObjectAtPositionMatching(w.canvas, previousPos, func(object fyne.CanvasObject) bool {
			_, ok := object.(fyne.Draggable)
			return ok
		})

		if wid, ok := obj.(fyne.Draggable); ok {
			w.mouseLock.Lock()
			w.mouseDragPos = previousPos
			w.mouseDragged = wid
			w.mouseDraggedOffset = previousPos.Subtract(pos)
			w.mouseDraggedObjStart = obj.Position()
			w.mouseDragStarted = true
			w.mouseLock.Unlock()
		}
	}

	w.mouseLock.RLock()
	mouseButton = w.mouseButton
	mouseOver := w.mouseOver
	w.mouseLock.RUnlock()
	if obj != nil && !w.objIsDragged(obj) {
		ev := new(desktop.MouseEvent)
		ev.AbsolutePosition = mousePos
		ev.Position = pos
		ev.Button = mouseButton

		if hovered, ok := obj.(desktop.Hoverable); ok {
			if hovered == mouseOver {
				w.queueEvent(func() { hovered.MouseMoved(ev) })
			} else {
				w.mouseOut()
				w.mouseIn(hovered, ev)
			}
		} else if w.mouseOver != nil {
			isChild := false
			driver.WalkCompleteObjectTree(w.mouseOver.(fyne.CanvasObject),
				func(co fyne.CanvasObject, p1, p2 fyne.Position, s fyne.Size) bool {
					if co == obj {
						isChild = true
						return true
					}
					return false
				}, nil)
			if !isChild {
				w.mouseOut()
			}
		}
	} else if mouseOver != nil && !w.objIsDragged(mouseOver) {
		w.mouseOut()
	}

	w.mouseLock.RLock()
	mouseButton = w.mouseButton
	mouseDragged := w.mouseDragged
	mouseDraggedObjStart := w.mouseDraggedObjStart
	mouseDraggedOffset := w.mouseDraggedOffset
	mouseDragPos := w.mouseDragPos
	w.mouseLock.RUnlock()
	if mouseDragged != nil {
		if mouseButton > 0 {
			draggedObjDelta := mouseDraggedObjStart.Subtract(mouseDragged.(fyne.CanvasObject).Position())
			ev := new(fyne.DragEvent)
			ev.AbsolutePosition = mousePos
			ev.Position = mousePos.Subtract(mouseDraggedOffset).Add(draggedObjDelta)
			ev.Dragged = fyne.NewDelta(mousePos.X-mouseDragPos.X, mousePos.Y-mouseDragPos.Y)
			wd := mouseDragged
			w.queueEvent(func() { wd.Dragged(ev) })

			w.mouseLock.Lock()
			w.mouseDragStarted = true
			w.mouseDragPos = mousePos
			w.mouseLock.Unlock()
		}
	}
}

func (w *window) objIsDragged(obj interface{}) bool {
	w.mouseLock.RLock()
	mouseDragged := w.mouseDragged
	w.mouseLock.RUnlock()
	if mouseDragged != nil && obj != nil {
		draggedObj, _ := obj.(fyne.Draggable)
		return draggedObj == mouseDragged
	}
	return false
}

func (w *window) mouseIn(obj desktop.Hoverable, ev *desktop.MouseEvent) {
	w.queueEvent(func() {
		if obj != nil {
			obj.MouseIn(ev)
		}
		w.mouseLock.Lock()
		w.mouseOver = obj
		w.mouseLock.Unlock()
	})
}

func (w *window) mouseOut() {
	w.queueEvent(func() {
		w.mouseLock.RLock()
		mouseOver := w.mouseOver
		w.mouseLock.RUnlock()
		if mouseOver != nil {
			mouseOver.MouseOut()
			w.mouseLock.Lock()
			w.mouseOver = nil
			w.mouseLock.Unlock()
		}
	})
}

func (w *window) mouseClicked(_ *glfw.Window, btn glfw.MouseButton, action glfw.Action, mods glfw.ModifierKey) {
<<<<<<< HEAD
	w.mouseLock.RLock()
	mousePos := w.mousePos
	mouseDragStarted := w.mouseDragStarted
	w.mouseLock.RUnlock()
	co, pos, _ := w.findObjectAtPositionMatching(w.canvas, mousePos, func(object fyne.CanvasObject) bool {
=======
	if w.mousePos.IsZero() { // window may not be focused (darwin mostly) and so position callbacks not happening
		xpos, ypos := w.viewport.GetCursorPos()
		w.mousePos = fyne.NewPos(internal.UnscaleInt(w.canvas, int(xpos)), internal.UnscaleInt(w.canvas, int(ypos)))
	}

	co, pos, _ := w.findObjectAtPositionMatching(w.canvas, w.mousePos, func(object fyne.CanvasObject) bool {
>>>>>>> f25176f1
		switch object.(type) {
		case fyne.Tappable, fyne.SecondaryTappable, fyne.DoubleTappable, fyne.Focusable, desktop.Mouseable, desktop.Hoverable:
			return true
		case fyne.Draggable:
			if mouseDragStarted {
				return true
			}
		}

		return false
	})
	ev := new(fyne.PointEvent)
	ev.Position = pos
	ev.AbsolutePosition = w.mousePos

	coMouse := co
	button, modifiers := convertMouseButton(btn, mods)
	if wid, ok := co.(desktop.Mouseable); ok {
		mev := new(desktop.MouseEvent)
		mev.Position = ev.Position
		mev.AbsolutePosition = w.mousePos
		mev.Button = button
		mev.Modifier = modifiers
		if action == glfw.Press {
			w.queueEvent(func() { wid.MouseDown(mev) })
		} else if action == glfw.Release {
			w.mouseLock.RLock()
			mouseDragged := w.mouseDragged
			mouseDraggedOffset := w.mouseDraggedOffset
			w.mouseLock.RUnlock()
			if mouseDragged == nil {
				w.queueEvent(func() { wid.MouseUp(mev) })
			} else {
				if dragged, ok := mouseDragged.(desktop.Mouseable); ok {
					w.mouseLock.RLock()
					mev.Position = w.mousePos.Subtract(mouseDraggedOffset)
					w.mouseLock.RUnlock()
					w.queueEvent(func() { dragged.MouseUp(mev) })
				} else {
					w.queueEvent(func() { wid.MouseUp(mev) })
				}
			}
		}
	}

	if wid, ok := co.(fyne.Focusable); ok {
		w.canvas.Focus(wid)
	} else {
		w.canvas.Unfocus()
	}

	w.mouseLock.Lock()
	if action == glfw.Press {
		w.mouseButton |= button
	} else if action == glfw.Release {
		w.mouseButton &= ^button
	}
	w.mouseLock.Unlock()

	w.mouseLock.RLock()
	mouseDragged := w.mouseDragged
	mouseDragStarted = w.mouseDragStarted
	w.mouseLock.RUnlock()
	if action == glfw.Release && mouseDragged != nil {
		if mouseDragStarted {
			w.queueEvent(mouseDragged.DragEnd)
			w.mouseLock.Lock()
			w.mouseDragStarted = false
			w.mouseLock.Unlock()
		}
		w.mouseLock.RLock()
		mouseOver := w.mouseOver
		w.mouseLock.RUnlock()
		if w.objIsDragged(mouseOver) && !w.objIsDragged(coMouse) {
			w.mouseOut()
		}
		w.mouseLock.Lock()
		w.mouseDragged = nil
		w.mouseLock.Unlock()
	}

	_, tap := co.(fyne.Tappable)
	_, altTap := co.(fyne.SecondaryTappable)
	if tap || altTap {
		if action == glfw.Press {
			w.mouseLock.Lock()
			w.mousePressed = co
			w.mouseLock.Unlock()
		} else if action == glfw.Release {
			w.mouseLock.RLock()
			mousePressed := w.mousePressed
			w.mouseLock.RUnlock()
			if co == mousePressed {
				if button == desktop.MouseButtonSecondary && altTap {
					w.queueEvent(func() { co.(fyne.SecondaryTappable).TappedSecondary(ev) })
				}
			}
		}
	}

	// Check for double click/tap on left mouse button
	if action == glfw.Release && button == desktop.MouseButtonPrimary {
		_, doubleTap := co.(fyne.DoubleTappable)
		if doubleTap {
			w.mouseLock.Lock()
			w.mouseClickCount++
			w.mouseLastClick = co
			hasMouseCancelFunc := w.mouseCancelFunc != nil
			w.mouseLock.Unlock()
			if hasMouseCancelFunc {
				w.mouseCancelFunc()
				return
			}
			go w.waitForDoubleTap(co, ev)
		} else {
			w.mouseLock.Lock()
			if wid, ok := co.(fyne.Tappable); ok && co == w.mousePressed {
				w.queueEvent(func() { wid.Tapped(ev) })
			}
			w.mousePressed = nil
			w.mouseLock.Unlock()
		}
	}
}

func (w *window) waitForDoubleTap(co fyne.CanvasObject, ev *fyne.PointEvent) {
	var ctx context.Context
	w.mouseLock.Lock()
	ctx, w.mouseCancelFunc = context.WithDeadline(context.TODO(), time.Now().Add(time.Millisecond*doubleClickDelay))
	defer w.mouseCancelFunc()
	w.mouseLock.Unlock()

	<-ctx.Done()
	// TODO is it better one single Lock() until end??
	w.mouseLock.RLock()
	if w.mouseClickCount == 2 && w.mouseLastClick == co {
		if wid, ok := co.(fyne.DoubleTappable); ok {
			w.queueEvent(func() { wid.DoubleTapped(ev) })
		}
	} else if co == w.mousePressed {
		if wid, ok := co.(fyne.Tappable); ok {
			w.queueEvent(func() { wid.Tapped(ev) })
		}
	}
	w.mouseLock.RUnlock()

	w.mouseLock.Lock()
	w.mouseClickCount = 0
	w.mousePressed = nil
	w.mouseCancelFunc = nil
	w.mouseLastClick = nil
	w.mouseLock.Unlock()
}

func (w *window) mouseScrolled(viewport *glfw.Window, xoff float64, yoff float64) {
	w.mouseLock.RLock()
	mousePos := w.mousePos
	w.mouseLock.RUnlock()
	co, _, _ := w.findObjectAtPositionMatching(w.canvas, mousePos, func(object fyne.CanvasObject) bool {
		_, ok := object.(fyne.Scrollable)
		return ok
	})
	switch wid := co.(type) {
	case fyne.Scrollable:
		if runtime.GOOS != "darwin" && xoff == 0 &&
			(viewport.GetKey(glfw.KeyLeftShift) == glfw.Press ||
				viewport.GetKey(glfw.KeyRightShift) == glfw.Press) {
			xoff, yoff = yoff, xoff
		}
		ev := &fyne.ScrollEvent{}
		ev.Scrolled = fyne.NewDelta(float32(xoff)*scrollSpeed, float32(yoff)*scrollSpeed)
		wid.Scrolled(ev)
	}
}

func convertMouseButton(btn glfw.MouseButton, mods glfw.ModifierKey) (desktop.MouseButton, desktop.Modifier) {
	modifier := desktopModifier(mods)
	var button desktop.MouseButton
	rightClick := false
	if runtime.GOOS == "darwin" {
		if modifier&desktop.ControlModifier != 0 {
			rightClick = true
			modifier &^= desktop.ControlModifier
		}
		if modifier&desktop.SuperModifier != 0 {
			modifier |= desktop.ControlModifier
			modifier &^= desktop.SuperModifier
		}
	}
	switch btn {
	case glfw.MouseButton1:
		if rightClick {
			button = desktop.MouseButtonSecondary
		} else {
			button = desktop.MouseButtonPrimary
		}
	case glfw.MouseButton2:
		button = desktop.MouseButtonSecondary
	case glfw.MouseButton3:
		button = desktop.MouseButtonTertiary
	}
	return button, modifier
}

var keyCodeMap = map[glfw.Key]fyne.KeyName{
	// non-printable
	glfw.KeyEscape:    fyne.KeyEscape,
	glfw.KeyEnter:     fyne.KeyReturn,
	glfw.KeyTab:       fyne.KeyTab,
	glfw.KeyBackspace: fyne.KeyBackspace,
	glfw.KeyInsert:    fyne.KeyInsert,
	glfw.KeyDelete:    fyne.KeyDelete,
	glfw.KeyRight:     fyne.KeyRight,
	glfw.KeyLeft:      fyne.KeyLeft,
	glfw.KeyDown:      fyne.KeyDown,
	glfw.KeyUp:        fyne.KeyUp,
	glfw.KeyPageUp:    fyne.KeyPageUp,
	glfw.KeyPageDown:  fyne.KeyPageDown,
	glfw.KeyHome:      fyne.KeyHome,
	glfw.KeyEnd:       fyne.KeyEnd,

	glfw.KeySpace:   fyne.KeySpace,
	glfw.KeyKPEnter: fyne.KeyEnter,

	// functions
	glfw.KeyF1:  fyne.KeyF1,
	glfw.KeyF2:  fyne.KeyF2,
	glfw.KeyF3:  fyne.KeyF3,
	glfw.KeyF4:  fyne.KeyF4,
	glfw.KeyF5:  fyne.KeyF5,
	glfw.KeyF6:  fyne.KeyF6,
	glfw.KeyF7:  fyne.KeyF7,
	glfw.KeyF8:  fyne.KeyF8,
	glfw.KeyF9:  fyne.KeyF9,
	glfw.KeyF10: fyne.KeyF10,
	glfw.KeyF11: fyne.KeyF11,
	glfw.KeyF12: fyne.KeyF12,

	// numbers - lookup by code to avoid AZERTY using the symbol name instead of number
	glfw.Key0:   fyne.Key0,
	glfw.KeyKP0: fyne.Key0,
	glfw.Key1:   fyne.Key1,
	glfw.KeyKP1: fyne.Key1,
	glfw.Key2:   fyne.Key2,
	glfw.KeyKP2: fyne.Key2,
	glfw.Key3:   fyne.Key3,
	glfw.KeyKP3: fyne.Key3,
	glfw.Key4:   fyne.Key4,
	glfw.KeyKP4: fyne.Key4,
	glfw.Key5:   fyne.Key5,
	glfw.KeyKP5: fyne.Key5,
	glfw.Key6:   fyne.Key6,
	glfw.KeyKP6: fyne.Key6,
	glfw.Key7:   fyne.Key7,
	glfw.KeyKP7: fyne.Key7,
	glfw.Key8:   fyne.Key8,
	glfw.KeyKP8: fyne.Key8,
	glfw.Key9:   fyne.Key9,
	glfw.KeyKP9: fyne.Key9,

	// desktop
	glfw.KeyLeftShift:    desktop.KeyShiftLeft,
	glfw.KeyRightShift:   desktop.KeyShiftRight,
	glfw.KeyLeftControl:  desktop.KeyControlLeft,
	glfw.KeyRightControl: desktop.KeyControlRight,
	glfw.KeyLeftAlt:      desktop.KeyAltLeft,
	glfw.KeyRightAlt:     desktop.KeyAltRight,
	glfw.KeyLeftSuper:    desktop.KeySuperLeft,
	glfw.KeyRightSuper:   desktop.KeySuperRight,
	glfw.KeyMenu:         desktop.KeyMenu,
	glfw.KeyPrintScreen:  desktop.KeyPrintScreen,
	glfw.KeyCapsLock:     desktop.KeyCapsLock,
}

var keyNameMap = map[string]fyne.KeyName{
	"'": fyne.KeyApostrophe,
	",": fyne.KeyComma,
	"-": fyne.KeyMinus,
	".": fyne.KeyPeriod,
	"/": fyne.KeySlash,
	"*": fyne.KeyAsterisk,
	"`": fyne.KeyBackTick,

	";": fyne.KeySemicolon,
	"+": fyne.KeyPlus,
	"=": fyne.KeyEqual,

	"a": fyne.KeyA,
	"b": fyne.KeyB,
	"c": fyne.KeyC,
	"d": fyne.KeyD,
	"e": fyne.KeyE,
	"f": fyne.KeyF,
	"g": fyne.KeyG,
	"h": fyne.KeyH,
	"i": fyne.KeyI,
	"j": fyne.KeyJ,
	"k": fyne.KeyK,
	"l": fyne.KeyL,
	"m": fyne.KeyM,
	"n": fyne.KeyN,
	"o": fyne.KeyO,
	"p": fyne.KeyP,
	"q": fyne.KeyQ,
	"r": fyne.KeyR,
	"s": fyne.KeyS,
	"t": fyne.KeyT,
	"u": fyne.KeyU,
	"v": fyne.KeyV,
	"w": fyne.KeyW,
	"x": fyne.KeyX,
	"y": fyne.KeyY,
	"z": fyne.KeyZ,

	"[":  fyne.KeyLeftBracket,
	"\\": fyne.KeyBackslash,
	"]":  fyne.KeyRightBracket,
}

func keyToName(code glfw.Key, scancode int) fyne.KeyName {
	if runtime.GOOS == "darwin" && scancode == 0x69 { // TODO remove once fixed upstream glfw/glfw#1786
		code = glfw.KeyPrintScreen
	}

	ret, ok := keyCodeMap[code]
	if ok {
		return ret
	}

	keyName := glfw.GetKeyName(code, scancode)
	ret, ok = keyNameMap[keyName]
	if !ok {
		return ""
	}

	return ret
}

func (w *window) capturesTab(keyName fyne.KeyName, modifier desktop.Modifier) bool {
	if keyName == fyne.KeyTab {
		if ent, ok := w.canvas.Focused().(fyne.Tabbable); ok && !ent.AcceptsTab() {
			switch modifier {
			case 0:
				w.canvas.FocusNext()
				return false
			case desktop.ShiftModifier:
				w.canvas.FocusPrevious()
				return false
			}
		}
	}
	return true
}

func (w *window) keyPressed(_ *glfw.Window, key glfw.Key, scancode int, action glfw.Action, mods glfw.ModifierKey) {
	keyName := keyToName(key, scancode)
	if keyName == "" {
		return
	}

	keyEvent := &fyne.KeyEvent{Name: keyName}
	keyDesktopModifier := desktopModifier(mods)
	pendingMenuToggle := w.menuTogglePending
	pendingMenuDeactivation := w.menuDeactivationPending
	w.menuTogglePending = desktop.KeyNone
	w.menuDeactivationPending = desktop.KeyNone
	switch action {
	case glfw.Release:
		if action == glfw.Release {
			switch keyName {
			case pendingMenuToggle:
				w.canvas.ToggleMenu()
			case pendingMenuDeactivation:
				if w.canvas.DismissMenu() {
					return
				}
			}
		}

		if w.canvas.Focused() != nil {
			if focused, ok := w.canvas.Focused().(desktop.Keyable); ok {
				w.queueEvent(func() { focused.KeyUp(keyEvent) })
			}
		} else if w.canvas.onKeyUp != nil {
			w.queueEvent(func() { w.canvas.onKeyUp(keyEvent) })
		}
		return // ignore key up in other core events
	case glfw.Press:
		switch keyName {
		case desktop.KeyAltLeft, desktop.KeyAltRight:
			if (keyName == desktop.KeyAltLeft || keyName == desktop.KeyAltRight) && keyDesktopModifier == desktop.AltModifier {
				w.menuTogglePending = keyName
			}
		case fyne.KeyEscape:
			w.menuDeactivationPending = keyName
		}
		if w.canvas.Focused() != nil {
			if focused, ok := w.canvas.Focused().(desktop.Keyable); ok {
				w.queueEvent(func() { focused.KeyDown(keyEvent) })
			}
		} else if w.canvas.onKeyDown != nil {
			w.queueEvent(func() { w.canvas.onKeyDown(keyEvent) })
		}
	default:
		// key repeat will fall through to TypedKey and TypedShortcut
	}

	if !w.capturesTab(keyName, keyDesktopModifier) || w.triggersShortcut(keyName, keyDesktopModifier) {
		return
	}

	// No shortcut detected, pass down to TypedKey
	focused := w.canvas.Focused()
	if focused != nil {
		w.queueEvent(func() { focused.TypedKey(keyEvent) })
	} else if w.canvas.onTypedKey != nil {
		w.queueEvent(func() { w.canvas.onTypedKey(keyEvent) })
	}
}

func desktopModifier(mods glfw.ModifierKey) desktop.Modifier {
	var m desktop.Modifier
	if (mods & glfw.ModShift) != 0 {
		m |= desktop.ShiftModifier
	}
	if (mods & glfw.ModControl) != 0 {
		m |= desktop.ControlModifier
	}
	if (mods & glfw.ModAlt) != 0 {
		m |= desktop.AltModifier
	}
	if (mods & glfw.ModSuper) != 0 {
		m |= desktop.SuperModifier
	}
	return m
}

// charInput defines the character with modifiers callback which is called when a
// Unicode character is input.
//
// Characters do not map 1:1 to physical keys, as a key may produce zero, one or more characters.
func (w *window) charInput(_ *glfw.Window, char rune) {
	if focused := w.canvas.Focused(); focused != nil {
		w.queueEvent(func() { focused.TypedRune(char) })
	} else if w.canvas.onTypedRune != nil {
		w.queueEvent(func() { w.canvas.onTypedRune(char) })
	}
}

func (w *window) focused(_ *glfw.Window, isFocused bool) {
	if isFocused {
		w.canvas.FocusGained()
	} else {
		w.canvas.FocusLost()
		w.mousePos = fyne.Position{}
	}
}

func (w *window) triggersShortcut(keyName fyne.KeyName, modifier desktop.Modifier) bool {
	var shortcut fyne.Shortcut
	ctrlMod := desktop.ControlModifier
	if runtime.GOOS == "darwin" {
		ctrlMod = desktop.SuperModifier
	}
	if modifier == ctrlMod {
		switch keyName {
		case fyne.KeyV:
			// detect paste shortcut
			shortcut = &fyne.ShortcutPaste{
				Clipboard: w.Clipboard(),
			}
		case fyne.KeyC, fyne.KeyInsert:
			// detect copy shortcut
			shortcut = &fyne.ShortcutCopy{
				Clipboard: w.Clipboard(),
			}
		case fyne.KeyX:
			// detect cut shortcut
			shortcut = &fyne.ShortcutCut{
				Clipboard: w.Clipboard(),
			}
		case fyne.KeyA:
			// detect selectAll shortcut
			shortcut = &fyne.ShortcutSelectAll{}
		}
	}

	if modifier == desktop.ShiftModifier {
		switch keyName {
		case fyne.KeyInsert:
			// detect paste shortcut
			shortcut = &fyne.ShortcutPaste{
				Clipboard: w.Clipboard(),
			}
		case fyne.KeyDelete:
			// detect cut shortcut
			shortcut = &fyne.ShortcutCut{
				Clipboard: w.Clipboard(),
			}
		}
	}

	if shortcut == nil && modifier != 0 && modifier != desktop.ShiftModifier {
		shortcut = &desktop.CustomShortcut{
			KeyName:  keyName,
			Modifier: modifier,
		}
	}

	if shortcut != nil {
		if focused, ok := w.canvas.Focused().(fyne.Shortcutable); ok {
			shouldRunShortcut := true
			type selectableText interface {
				fyne.Disableable
				SelectedText() string
			}
			if selectableTextWid, ok := focused.(selectableText); ok && selectableTextWid.Disabled() {
				shouldRunShortcut = shortcut.ShortcutName() == "Copy"
			}
			if shouldRunShortcut {
				w.queueEvent(func() { focused.TypedShortcut(shortcut) })
			}
			return shouldRunShortcut
		}
		w.queueEvent(func() { w.canvas.shortcut.TypedShortcut(shortcut) })
		return true
	}

	return false
}

func (w *window) RunWithContext(f func()) {
	if w.isClosing() {
		return
	}
	w.viewport.MakeContextCurrent()

	f()

	glfw.DetachCurrentContext()
}

func (w *window) RescaleContext() {
	runOnMain(func() {
		w.rescaleOnMain()
	})
}

func (w *window) rescaleOnMain() {
	if w.isClosing() {
		return
	}
	w.fitContent()

	if w.fullScreen {
		w.width, w.height = w.viewport.GetSize()
		scaledFull := fyne.NewSize(
			internal.UnscaleInt(w.canvas, w.width),
			internal.UnscaleInt(w.canvas, w.height))
		w.canvas.Resize(scaledFull)
		return
	}

	size := w.canvas.size.Max(w.canvas.MinSize())
	newWidth, newHeight := w.screenSize(size)
	w.viewport.SetSize(newWidth, newHeight)
}

func (w *window) Context() interface{} {
	return nil
}

// Use this method to queue up a callback that handles an event. This ensures
// user interaction events for a given window are processed in order.
func (w *window) queueEvent(fn func()) {
	w.eventWait.Add(1)
	select {
	case w.eventQueue <- fn:
	default:
		fyne.LogError("EventQueue full, perhaps a callback blocked the event handler", nil)
	}
}

func (w *window) runOnMainWhenCreated(fn func()) {
	if w.viewport != nil {
		runOnMain(fn)
		return
	}

	w.pending = append(w.pending, fn)
}

func (w *window) runEventQueue() {
	w.eventLock.Lock()
	queue := w.eventQueue
	w.eventLock.Unlock()

	for fn := range queue {
		fn()
		w.eventWait.Done()
	}
}

func (w *window) waitForEvents() {
	w.eventWait.Wait()
}

func (d *gLDriver) CreateWindow(title string) fyne.Window {
	return d.createWindow(title, true)
}

func (d *gLDriver) createWindow(title string, decorate bool) fyne.Window {
	var ret *window
	if title == "" {
		title = defaultTitle
	}
	runOnMain(func() {
		d.initGLFW()

		ret = &window{title: title, decorate: decorate, driver: d}
		// This channel will be closed when the window is closed.
		ret.eventQueue = make(chan func(), 1024)
		go ret.runEventQueue()

		ret.canvas = newCanvas()
		ret.canvas.context = ret
		ret.SetIcon(ret.icon)
		d.addWindow(ret)
	})
	return ret
}

func (w *window) create() {
	runOnMain(func() {
		if !isWayland {
			// make the window hidden, we will set it up and then show it later
			glfw.WindowHint(glfw.Visible, 0)
		}
		if w.decorate {
			glfw.WindowHint(glfw.Decorated, 1)
		} else {
			glfw.WindowHint(glfw.Decorated, 0)
		}
		if w.fixedSize {
			glfw.WindowHint(glfw.Resizable, 0)
		} else {
			glfw.WindowHint(glfw.Resizable, 1)
		}
		initWindowHints()

		pixWidth, pixHeight := w.screenSize(w.canvas.size)
		pixWidth = int(fyne.Max(float32(pixWidth), float32(w.width)))
		if pixWidth == 0 {
			pixWidth = 10
		}
		pixHeight = int(fyne.Max(float32(pixHeight), float32(w.height)))
		if pixHeight == 0 {
			pixHeight = 10
		}

		win, err := glfw.CreateWindow(pixWidth, pixHeight, w.title, nil, nil)
		if err != nil {
			w.driver.initFailed("window creation error", err)
			return
		}

		w.viewLock.Lock()
		w.viewport = win
		w.viewLock.Unlock()
	})
	if w.view() == nil { // something went wrong above, it will have been logged
		return
	}

	// run the GL init on the draw thread
	runOnDraw(w, func() {
		w.canvas.painter = gl.NewPainter(w.canvas, w)
		w.canvas.painter.Init()
	})

	runOnMain(func() {
		win := w.view()
		win.SetCloseCallback(w.closed)
		win.SetPosCallback(w.moved)
		win.SetSizeCallback(w.resized)
		win.SetFramebufferSizeCallback(w.frameSized)
		win.SetRefreshCallback(w.refresh)
		win.SetCursorPosCallback(w.mouseMoved)
		win.SetMouseButtonCallback(w.mouseClicked)
		win.SetScrollCallback(w.mouseScrolled)
		win.SetKeyCallback(w.keyPressed)
		win.SetCharCallback(w.charInput)
		win.SetFocusCallback(w.focused)

		w.canvas.detectedScale = w.detectScale()
		w.canvas.scale = w.calculatedScale()
		w.canvas.texScale = w.detectTextureScale()
		// update window size now we have scaled detected
		w.fitContent()

		for _, fn := range w.pending {
			fn()
		}

		if w.fixedSize { // as the window will not be sized later we may need to pack menus etc
			w.canvas.Resize(w.canvas.Size())
		}
		// order of operation matters so we do these last items in order
		w.viewport.SetSize(w.width, w.height) // ensure we requested latest size
	})
}

func (w *window) doShowAgain() {
	if w.isClosing() {
		return
	}

	runOnMain(func() {
		// show top canvas element
		if w.canvas.Content() != nil {
			w.canvas.Content().Show()
		}

		w.viewport.SetPos(w.xpos, w.ypos)
		w.viewport.Show()
		w.viewLock.Lock()
		w.visible = true
		w.viewLock.Unlock()
	})
}

func (w *window) isClosing() bool {
	w.viewLock.RLock()
	closing := w.closing || w.viewport == nil
	w.viewLock.RUnlock()
	return closing
}

func (w *window) view() *glfw.Window {
	w.viewLock.RLock()
	defer w.viewLock.RUnlock()

	if w.closing {
		return nil
	}
	return w.viewport
}

func (d *gLDriver) CreateSplashWindow() fyne.Window {
	win := d.createWindow("", false)
	win.SetPadded(false)
	win.CenterOnScreen()
	return win
}

func (d *gLDriver) AllWindows() []fyne.Window {
	return d.windows
}<|MERGE_RESOLUTION|>--- conflicted
+++ resolved
@@ -56,19 +56,11 @@
 	cursorLock   sync.RWMutex
 	cursor       desktop.Cursor
 	customCursor *glfw.Cursor
-<<<<<<< HEAD
-
-	canvas   *glCanvas
-	title    string
-	icon     fyne.Resource
-	mainmenu *fyne.MainMenu
-=======
 	canvas       *glCanvas
 	driver       *gLDriver
 	title        string
 	icon         fyne.Resource
 	mainmenu     *fyne.MainMenu
->>>>>>> f25176f1
 
 	clipboard fyne.Clipboard
 
@@ -766,20 +758,19 @@
 }
 
 func (w *window) mouseClicked(_ *glfw.Window, btn glfw.MouseButton, action glfw.Action, mods glfw.ModifierKey) {
-<<<<<<< HEAD
 	w.mouseLock.RLock()
 	mousePos := w.mousePos
 	mouseDragStarted := w.mouseDragStarted
 	w.mouseLock.RUnlock()
+	if mousePos.IsZero() { // window may not be focused (darwin mostly) and so position callbacks not happening
+		xpos, ypos := w.viewport.GetCursorPos()
+		w.mouseLock.Lock()
+		w.mousePos = fyne.NewPos(internal.UnscaleInt(w.canvas, int(xpos)), internal.UnscaleInt(w.canvas, int(ypos)))
+		mousePos = w.mousePos
+		w.mouseLock.Unlock()
+	}
+
 	co, pos, _ := w.findObjectAtPositionMatching(w.canvas, mousePos, func(object fyne.CanvasObject) bool {
-=======
-	if w.mousePos.IsZero() { // window may not be focused (darwin mostly) and so position callbacks not happening
-		xpos, ypos := w.viewport.GetCursorPos()
-		w.mousePos = fyne.NewPos(internal.UnscaleInt(w.canvas, int(xpos)), internal.UnscaleInt(w.canvas, int(ypos)))
-	}
-
-	co, pos, _ := w.findObjectAtPositionMatching(w.canvas, w.mousePos, func(object fyne.CanvasObject) bool {
->>>>>>> f25176f1
 		switch object.(type) {
 		case fyne.Tappable, fyne.SecondaryTappable, fyne.DoubleTappable, fyne.Focusable, desktop.Mouseable, desktop.Hoverable:
 			return true
