--- conflicted
+++ resolved
@@ -1001,12 +1001,7 @@
 
 func (w *window) capturesTab(keyName fyne.KeyName, modifier desktop.Modifier) bool {
 	if keyName == fyne.KeyTab {
-		capture := false
-		// TODO at some point allow widgets to mark as capturing
-		if ent, ok := w.canvas.Focused().(*widget.Entry); ok && ent.MultiLine {
-			capture = true
-		}
-		if !capture {
+		if ent, ok := w.canvas.Focused().(fyne.Tabable); ok && !ent.AcceptTabs() {
 			switch modifier {
 			case 0:
 				w.canvas.FocusNext()
@@ -1073,20 +1068,6 @@
 		// key repeat will fall through to TypedKey and TypedShortcut
 	}
 
-<<<<<<< HEAD
-	switch keyName {
-	case fyne.KeyTab:
-		if ent, ok := w.canvas.Focused().(fyne.Tabable); ok && !ent.AcceptTabs() {
-			switch keyDesktopModifier {
-			case 0:
-				w.canvas.FocusNext()
-				return
-			case desktop.ShiftModifier:
-				w.canvas.FocusPrevious()
-				return
-			}
-		}
-=======
 	if !w.capturesTab(keyName, keyDesktopModifier) || w.triggersShortcut(keyName, keyDesktopModifier) {
 		return
 	}
@@ -1126,7 +1107,6 @@
 		w.queueEvent(func() { focused.TypedRune(char) })
 	} else if w.canvas.onTypedRune != nil {
 		w.queueEvent(func() { w.canvas.onTypedRune(char) })
->>>>>>> 27a75e89
 	}
 }
 
