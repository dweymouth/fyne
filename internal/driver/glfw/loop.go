package glfw

import (
	"runtime"
	"sync"
	"sync/atomic"
	"time"

	"fyne.io/fyne/v2"
	"fyne.io/fyne/v2/internal/app"
	"fyne.io/fyne/v2/internal/async"
	"fyne.io/fyne/v2/internal/cache"
	"fyne.io/fyne/v2/internal/driver/common"
	"fyne.io/fyne/v2/internal/painter"
	"fyne.io/fyne/v2/internal/scale"
)

type funcData struct {
	f    func()
	done chan struct{} // Zero allocation signalling channel
}

// channel for queuing functions on the main thread
var funcQueue = async.NewUnboundedChan[funcData]()
var running atomic.Bool
var initOnce = &sync.Once{}

// Arrange that main.main runs on main thread.
func init() {
	runtime.LockOSThread()
	async.SetMainGoroutine()
}

// force a function f to run on the main thread
func runOnMain(f func()) {
	runOnMainWithWait(f, true)
}

// force a function f to run on the main thread and specify if we should wait for it to return
func runOnMainWithWait(f func(), wait bool) {
	// If we are on main just execute - otherwise add it to the main queue and wait.
	// The "running" variable is normally false when we are on the main thread.
	if !running.Load() {
		f()
		return
	}

	if wait {
		done := common.DonePool.Get()
		defer common.DonePool.Put(done)

		funcQueue.In() <- funcData{f: f, done: done}
		<-done
	} else {
		funcQueue.In() <- funcData{f: f}
	}
}

// Preallocate to avoid allocations on every drawSingleFrame.
// Note that the capacity of this slice can only grow,
// but its length will never be longer than the total number of
// window canvases that are dirty on a single frame.
// So its memory impact should be negligible and does not
// need periodic shrinking.
var refreshingCanvases []fyne.Canvas

func (d *gLDriver) drawSingleFrame() {
	refreshed := false
	for _, win := range d.windowList() {
		w := win.(*window)
		if w.closing {
			continue
		}

		canvas := w.canvas

		// CheckDirtyAndClear must be checked after visibility,
		// because when a window becomes visible, it could be
		// showing old content without a dirty flag set to true.
		// Do the clear if and only if the window is visible.
		if !w.visible || !canvas.CheckDirtyAndClear() {
			// Window hidden or not being redrawn, mark canvasForObject
			// cache alive if it hasn't been done recently
			// n.b. we need to make sure threshold is a bit *after*
			// time.Now() - CacheDuration()
			threshold := time.Now().Add(-cache.CacheDuration()).Add(1 * time.Second)
			if w.lastWalked().Before(threshold) {
				w.canvas.WalkTrees(nil, func(node *common.RenderCacheNode, _ fyne.Position) {
					// marks canvas for widget cache entry alive
					_ = cache.GetCanvasForObject(node.Obj())
				})
				w.markWalked()
			}
			continue
		}

		refreshed = refreshed || d.repaintWindow(w)
		refreshingCanvases = append(refreshingCanvases, canvas)
	}
	cache.CleanCanvases(refreshingCanvases)
	cache.Clean(refreshed)

	// cleanup refreshingCanvases slice
	for i := 0; i < len(refreshingCanvases); i++ {
		refreshingCanvases[i] = nil
	}
	refreshingCanvases = refreshingCanvases[:0]
}

func (d *gLDriver) runGL() {
	if !running.CompareAndSwap(false, true) {
		return // Run was called twice.
	}

	d.initGLFW()
	if d.trayStart != nil {
		d.trayStart()
	}
	if f := fyne.CurrentApp().Lifecycle().(*app.Lifecycle).OnStarted(); f != nil {
		f()
	}

	settingsChange := make(chan fyne.Settings)
	fyne.CurrentApp().Settings().AddChangeListener(settingsChange)

	eventTick := time.NewTicker(time.Second / 60)
	for {
		select {
		case <-d.done:
			eventTick.Stop()
			d.Terminate()
			l := fyne.CurrentApp().Lifecycle().(*app.Lifecycle)
			if f := l.OnStopped(); f != nil {
				l.QueueEvent(f)
			}
			return
		case f := <-funcQueue.Out():
			f.f()
			if f.done != nil {
				f.done <- struct{}{}
			}
		case <-eventTick.C:
			d.pollEvents()
			for i := 0; i < len(d.windows); i++ {
				w := d.windows[i].(*window)
				if w.viewport == nil {
					continue
				}

				if w.viewport.ShouldClose() {
					d.destroyWindow(w, i)
					i-- // Trailing windows are moved forward one step.
					continue
				}

				expand := w.shouldExpand
				fullScreen := w.fullScreen

				if expand && !fullScreen {
					w.fitContent()
					shouldExpand := w.shouldExpand
					w.shouldExpand = false
					view := w.viewport

					if shouldExpand && runtime.GOOS != "js" {
						view.SetSize(w.shouldWidth, w.shouldHeight)
					}
				}

			}

			d.animation.TickAnimations()
			d.drawSingleFrame()
		case set := <-settingsChange:
			painter.ClearFontCache()
			cache.ResetThemeCaches()
			app.ApplySettingsWithCallback(set, fyne.CurrentApp(), func(w fyne.Window) {
				c, ok := w.Canvas().(*glCanvas)
				if !ok {
					return
				}
				c.applyThemeOutOfTreeObjects()
				c.reloadScale()
			})

		}
	}
}

<<<<<<< HEAD
func (d *gLDriver) repaintWindow(w *window) bool {
=======
func (d *gLDriver) destroyWindow(w *window, index int) {
	w.visible = false
	w.viewport.Destroy()
	w.destroy(d)

	if index < len(d.windows)-1 {
		copy(d.windows[index:], d.windows[index+1:])
	}
	d.windows[len(d.windows)-1] = nil
	d.windows = d.windows[:len(d.windows)-1]

	if len(d.windows) == 0 {
		d.Quit()
	}
}

func (d *gLDriver) repaintWindow(w *window) {
>>>>>>> e4211e53
	canvas := w.canvas
	freed := false
	w.RunWithContext(func() {
		if canvas.EnsureMinSize() {
			w.shouldExpand = true
		}
		freed = canvas.FreeDirtyTextures() > 0

		updateGLContext(w)
		canvas.paint(canvas.Size())

		view := w.viewport
		visible := w.visible

		if view != nil && visible {
			view.SwapBuffers()
		}

		// mark that we have walked the window and don't
		// need to walk it again to mark caches alive
		w.markWalked()
	})
	return freed
}

// refreshWindow requests that the specified window be redrawn
func refreshWindow(w *window) {
	w.canvas.SetDirty()
}

func updateGLContext(w *window) {
	canvas := w.canvas
	size := canvas.Size()

	// w.width and w.height are not correct if we are maximised, so figure from canvas
	winWidth := float32(scale.ToScreenCoordinate(canvas, size.Width)) * canvas.texScale
	winHeight := float32(scale.ToScreenCoordinate(canvas, size.Height)) * canvas.texScale

	canvas.Painter().SetFrameBufferScale(canvas.texScale)
	canvas.Painter().SetOutputSize(int(winWidth), int(winHeight))
}<|MERGE_RESOLUTION|>--- conflicted
+++ resolved
@@ -187,9 +187,6 @@
 	}
 }
 
-<<<<<<< HEAD
-func (d *gLDriver) repaintWindow(w *window) bool {
-=======
 func (d *gLDriver) destroyWindow(w *window, index int) {
 	w.visible = false
 	w.viewport.Destroy()
@@ -206,8 +203,7 @@
 	}
 }
 
-func (d *gLDriver) repaintWindow(w *window) {
->>>>>>> e4211e53
+func (d *gLDriver) repaintWindow(w *window) bool {
 	canvas := w.canvas
 	freed := false
 	w.RunWithContext(func() {
