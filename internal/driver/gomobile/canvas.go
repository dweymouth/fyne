package gomobile

import (
	"context"
	"image"
	"math"
	"time"

	"fyne.io/fyne/v2"
	"fyne.io/fyne/v2/driver/mobile"
	"fyne.io/fyne/v2/internal/app"
	"fyne.io/fyne/v2/internal/driver"
	"fyne.io/fyne/v2/internal/driver/common"
	"fyne.io/fyne/v2/theme"
	"fyne.io/fyne/v2/widget"
)

const (
	doubleClickDelay = 500 // ms (maximum interval between clicks for double click detection)
)

var _ fyne.Canvas = (*mobileCanvas)(nil)

type mobileCanvas struct {
	common.Canvas

	content          fyne.CanvasObject
	windowHead, menu fyne.CanvasObject
	scale            float32
	size             fyne.Size

	touched map[int]mobile.Touchable
	padded  bool

	onTypedRune func(rune)
	onTypedKey  func(event *fyne.KeyEvent)

	inited                bool
	lastTapDown           map[int]time.Time
	lastTapDownPos        map[int]fyne.Position
	dragging              fyne.Draggable
	dragStart, dragOffset fyne.Position

	touchTapCount   int
	touchCancelFunc context.CancelFunc
	touchLastTapped fyne.CanvasObject
}

// NewCanvas creates a new gomobile mobileCanvas. This is a mobileCanvas that will render on a mobile device using OpenGL.
func NewCanvas() fyne.Canvas {
	ret := &mobileCanvas{padded: true}
	ret.scale = fyne.CurrentDevice().SystemScaleForWindow(nil) // we don't need a window parameter on mobile
	ret.touched = make(map[int]mobile.Touchable)
	ret.lastTapDownPos = make(map[int]fyne.Position)
	ret.lastTapDown = make(map[int]time.Time)
	ret.Initialize(ret, 1024, ret.overlayChanged)
	ret.OnFocus = ret.handleKeyboard
	ret.OnUnfocus = hideVirtualKeyboard

	return ret
}

func (c *mobileCanvas) Capture() image.Image {
	return c.Painter().Capture(c)
}

func (c *mobileCanvas) Content() fyne.CanvasObject {
	return c.content
}

func (c *mobileCanvas) InteractiveArea() (fyne.Position, fyne.Size) {
	scale := fyne.CurrentDevice().SystemScaleForWindow(nil) // we don't need a window parameter on mobile

	dev, ok := fyne.CurrentDevice().(*device)
	if !ok || dev.safeWidth == 0 || dev.safeHeight == 0 {
		return fyne.NewPos(0, 0), c.Size() // running in test mode
	}

	return fyne.NewPos(float32(dev.safeLeft)/scale, float32(dev.safeTop)/scale),
		fyne.NewSize(float32(dev.safeWidth)/scale, float32(dev.safeHeight)/scale)
}

func (c *mobileCanvas) OnTypedKey() func(*fyne.KeyEvent) {
	return c.onTypedKey
}

func (c *mobileCanvas) OnTypedRune() func(rune) {
	return c.onTypedRune
}

func (c *mobileCanvas) PixelCoordinateForPosition(pos fyne.Position) (int, int) {
	return int(float32(pos.X) * c.scale), int(float32(pos.Y) * c.scale)
}

<<<<<<< HEAD
func (c *mobileCanvas) Refresh(obj fyne.CanvasObject) {
	select {
	case c.refreshQueue <- obj:
		// all good
	default:
		// queue is full, ignore
	}
	cache.NotifyCanvasRefresh()
}

func (c *mobileCanvas) RemoveShortcut(shortcut fyne.Shortcut) {
	c.shortcut.RemoveShortcut(shortcut)
}

=======
>>>>>>> bee2235b
func (c *mobileCanvas) Scale() float32 {
	return c.scale
}

func (c *mobileCanvas) SetContent(content fyne.CanvasObject) {
	c.setContent(content)
	c.sizeContent(c.Size()) // fixed window size for mobile, cannot stretch to new content
	c.SetDirty(true)
}

func (c *mobileCanvas) SetOnTypedKey(typed func(*fyne.KeyEvent)) {
	c.onTypedKey = typed
}

func (c *mobileCanvas) SetOnTypedRune(typed func(rune)) {
	c.onTypedRune = typed
}

func (c *mobileCanvas) Size() fyne.Size {
	return c.size
}

func (c *mobileCanvas) MinSize() fyne.Size {
	return c.size // TODO check
}

func (c *mobileCanvas) findObjectAtPositionMatching(pos fyne.Position, test func(object fyne.CanvasObject) bool) (fyne.CanvasObject, fyne.Position, int) {
	if c.menu != nil {
		return driver.FindObjectAtPositionMatching(pos, test, c.Overlays().Top(), c.menu)
	}

	return driver.FindObjectAtPositionMatching(pos, test, c.Overlays().Top(), c.windowHead, c.content)
}

func (c *mobileCanvas) handleKeyboard(obj fyne.Focusable) {
	isDisabled := false
	if disWid, ok := obj.(fyne.Disableable); ok {
		isDisabled = disWid.Disabled()
	}
	if keyb, ok := obj.(mobile.Keyboardable); ok && !isDisabled {
		showVirtualKeyboard(keyb.Keyboard())
	} else {
		hideVirtualKeyboard()
	}
}

<<<<<<< HEAD
func (c *mobileCanvas) minSizeChanged() bool {
	if c.Content() == nil {
		return false
	}
	minSizeChange := false

	ensureMinSize := func(obj, parent fyne.CanvasObject) {
		if !obj.Visible() {
			return
		}
		minSize := obj.MinSize()

		// TODO decision about minSizeCache
		if minSize != c.minSizeCache[obj] {
			minSizeChange = true

			c.minSizeCache[obj] = minSize
		}
	}
	c.walkTree(nil, ensureMinSize)

	return minSizeChange
}

func (c *mobileCanvas) objectTrees() []fyne.CanvasObject {
	trees := make([]fyne.CanvasObject, 0, len(c.Overlays().List())+2)
	trees = append(trees, c.content)
	if c.menu != nil {
		trees = append(trees, c.menu)
	}
	trees = append(trees, c.Overlays().List()...)
	return trees
}

=======
>>>>>>> bee2235b
func (c *mobileCanvas) overlayChanged() {
	c.handleKeyboard(c.Focused())
	c.SetDirty(true)
}

func (c *mobileCanvas) Resize(size fyne.Size) {
	if size == c.size {
		return
	}

	c.sizeContent(size)
}

func (c *mobileCanvas) setContent(content fyne.CanvasObject) {
	c.content = content
	c.SetContentTreeAndFocusMgr(content)
}

func (c *mobileCanvas) setMenu(menu fyne.CanvasObject) {
	c.menu = menu
	c.SetMenuTreeAndFocusMgr(menu)
}

func (c *mobileCanvas) setWindowHead(head fyne.CanvasObject) {
	c.windowHead = head
	c.SetMobileWindowHeadTree(head)
}

func (c *mobileCanvas) applyThemeOutOfTreeObjects() {
	if c.menu != nil {
		app.ApplyThemeTo(c.menu, c) // Ensure our menu gets the theme change message as it's out-of-tree
	}
	if c.windowHead != nil {
		app.ApplyThemeTo(c.windowHead, c) // Ensure our child windows get the theme change message as it's out-of-tree
	}
}

func (c *mobileCanvas) sizeContent(size fyne.Size) {
	if c.content == nil { // window may not be configured yet
		return
	}
	c.size = size

	offset := fyne.NewPos(0, 0)
	areaPos, areaSize := c.InteractiveArea()

	if c.windowHead != nil {
		topHeight := c.windowHead.MinSize().Height

		if len(c.windowHead.(*fyne.Container).Objects) > 1 {
			c.windowHead.Resize(fyne.NewSize(areaSize.Width, topHeight))
			offset = fyne.NewPos(0, topHeight)
			areaSize = areaSize.Subtract(offset)
		} else {
			c.windowHead.Resize(c.windowHead.MinSize())
		}
		c.windowHead.Move(areaPos)
	}

	topLeft := areaPos.Add(offset)
	for _, overlay := range c.Overlays().List() {
		if p, ok := overlay.(*widget.PopUp); ok {
			// TODO: remove this when #707 is being addressed.
			// “Notifies” the PopUp of the canvas size change.
			p.Refresh()
		} else {
			overlay.Resize(areaSize)
			overlay.Move(topLeft)
		}
	}

	if c.padded {
		c.content.Resize(areaSize.Subtract(fyne.NewSize(theme.Padding()*2, theme.Padding()*2)))
		c.content.Move(topLeft.Add(fyne.NewPos(theme.Padding(), theme.Padding())))
	} else {
		c.content.Resize(areaSize)
		c.content.Move(topLeft)
	}
}

func (c *mobileCanvas) tapDown(pos fyne.Position, tapID int) {
	c.lastTapDown[tapID] = time.Now()
	c.lastTapDownPos[tapID] = pos
	c.dragging = nil

	co, objPos, layer := c.findObjectAtPositionMatching(pos, func(object fyne.CanvasObject) bool {
		switch object.(type) {
		case mobile.Touchable, fyne.Focusable:
			return true
		}

		return false
	})

	if wid, ok := co.(mobile.Touchable); ok {
		touchEv := &mobile.TouchEvent{}
		touchEv.Position = objPos
		touchEv.AbsolutePosition = pos
		wid.TouchDown(touchEv)
		c.touched[tapID] = wid
	}

	if layer != 1 { // 0 - overlay, 1 - window head / menu, 2 - content
		if wid, ok := co.(fyne.Focusable); ok {
			c.Focus(wid)
		} else {
			c.Unfocus()
		}
	}
}

func (c *mobileCanvas) tapMove(pos fyne.Position, tapID int,
	dragCallback func(fyne.Draggable, *fyne.DragEvent)) {
	previousPos := c.lastTapDownPos[tapID]
	deltaX := pos.X - previousPos.X
	deltaY := pos.Y - previousPos.Y

	if c.dragging == nil && (math.Abs(float64(deltaX)) < tapMoveThreshold && math.Abs(float64(deltaY)) < tapMoveThreshold) {
		return
	}
	c.lastTapDownPos[tapID] = pos

	co, objPos, _ := c.findObjectAtPositionMatching(pos, func(object fyne.CanvasObject) bool {
		if _, ok := object.(fyne.Draggable); ok {
			return true
		} else if _, ok := object.(mobile.Touchable); ok {
			return true
		}

		return false
	})

	if c.touched[tapID] != nil {
		if touch, ok := co.(mobile.Touchable); !ok || c.touched[tapID] != touch {
			touchEv := &mobile.TouchEvent{}
			touchEv.Position = objPos
			touchEv.AbsolutePosition = pos
			c.touched[tapID].TouchCancel(touchEv)
			c.touched[tapID] = nil
		}
	}

	if c.dragging == nil {
		if drag, ok := co.(fyne.Draggable); ok {
			c.dragging = drag
			c.dragOffset = previousPos.Subtract(objPos)
			c.dragStart = co.Position()
		} else {
			return
		}
	}

	ev := new(fyne.DragEvent)
	draggedObjDelta := c.dragStart.Subtract(c.dragging.(fyne.CanvasObject).Position())
	ev.Position = pos.Subtract(c.dragOffset).Add(draggedObjDelta)
	ev.Dragged = fyne.Delta{DX: deltaX, DY: deltaY}

	dragCallback(c.dragging, ev)
}

func (c *mobileCanvas) tapUp(pos fyne.Position, tapID int,
	tapCallback func(fyne.Tappable, *fyne.PointEvent),
	tapAltCallback func(fyne.SecondaryTappable, *fyne.PointEvent),
	doubleTapCallback func(fyne.DoubleTappable, *fyne.PointEvent),
	dragCallback func(fyne.Draggable)) {

	if c.dragging != nil {
		dragCallback(c.dragging)

		c.dragging = nil
		return
	}

	duration := time.Since(c.lastTapDown[tapID])

	if c.menu != nil && c.Overlays().Top() == nil && pos.X > c.menu.Size().Width {
		c.menu.Hide()
		c.menu.Refresh()
		c.setMenu(nil)
		return
	}

	co, objPos, _ := c.findObjectAtPositionMatching(pos, func(object fyne.CanvasObject) bool {
		if _, ok := object.(fyne.Tappable); ok {
			return true
		} else if _, ok := object.(fyne.SecondaryTappable); ok {
			return true
		} else if _, ok := object.(mobile.Touchable); ok {
			return true
		} else if _, ok := object.(fyne.Focusable); ok {
			return true
		} else if _, ok := object.(fyne.DoubleTappable); ok {
			return true
		}

		return false
	})

	if wid, ok := co.(mobile.Touchable); ok {
		touchEv := &mobile.TouchEvent{}
		touchEv.Position = objPos
		touchEv.AbsolutePosition = pos
		wid.TouchUp(touchEv)
		c.touched[tapID] = nil
	}

	ev := new(fyne.PointEvent)
	ev.Position = objPos
	ev.AbsolutePosition = pos

	if duration < tapSecondaryDelay {
		_, doubleTap := co.(fyne.DoubleTappable)
		if doubleTap {
			c.touchTapCount++
			c.touchLastTapped = co
			if c.touchCancelFunc != nil {
				c.touchCancelFunc()
				return
			}
			go c.waitForDoubleTap(co, ev, tapCallback, doubleTapCallback)
		} else {
			if wid, ok := co.(fyne.Tappable); ok {
				tapCallback(wid, ev)
			}
		}
	} else {
		if wid, ok := co.(fyne.SecondaryTappable); ok {
			tapAltCallback(wid, ev)
		}
	}
}

func (c *mobileCanvas) waitForDoubleTap(co fyne.CanvasObject, ev *fyne.PointEvent, tapCallback func(fyne.Tappable, *fyne.PointEvent), doubleTapCallback func(fyne.DoubleTappable, *fyne.PointEvent)) {
	var ctx context.Context
	ctx, c.touchCancelFunc = context.WithDeadline(context.TODO(), time.Now().Add(time.Millisecond*doubleClickDelay))
	defer c.touchCancelFunc()
	<-ctx.Done()
	if c.touchTapCount == 2 && c.touchLastTapped == co {
		if wid, ok := co.(fyne.DoubleTappable); ok {
			doubleTapCallback(wid, ev)
		}
	} else {
		if wid, ok := co.(fyne.Tappable); ok {
			tapCallback(wid, ev)
		}
	}
	c.touchTapCount = 0
	c.touchCancelFunc = nil
	c.touchLastTapped = nil
}<|MERGE_RESOLUTION|>--- conflicted
+++ resolved
@@ -92,23 +92,6 @@
 	return int(float32(pos.X) * c.scale), int(float32(pos.Y) * c.scale)
 }
 
-<<<<<<< HEAD
-func (c *mobileCanvas) Refresh(obj fyne.CanvasObject) {
-	select {
-	case c.refreshQueue <- obj:
-		// all good
-	default:
-		// queue is full, ignore
-	}
-	cache.NotifyCanvasRefresh()
-}
-
-func (c *mobileCanvas) RemoveShortcut(shortcut fyne.Shortcut) {
-	c.shortcut.RemoveShortcut(shortcut)
-}
-
-=======
->>>>>>> bee2235b
 func (c *mobileCanvas) Scale() float32 {
 	return c.scale
 }
@@ -155,43 +138,6 @@
 	}
 }
 
-<<<<<<< HEAD
-func (c *mobileCanvas) minSizeChanged() bool {
-	if c.Content() == nil {
-		return false
-	}
-	minSizeChange := false
-
-	ensureMinSize := func(obj, parent fyne.CanvasObject) {
-		if !obj.Visible() {
-			return
-		}
-		minSize := obj.MinSize()
-
-		// TODO decision about minSizeCache
-		if minSize != c.minSizeCache[obj] {
-			minSizeChange = true
-
-			c.minSizeCache[obj] = minSize
-		}
-	}
-	c.walkTree(nil, ensureMinSize)
-
-	return minSizeChange
-}
-
-func (c *mobileCanvas) objectTrees() []fyne.CanvasObject {
-	trees := make([]fyne.CanvasObject, 0, len(c.Overlays().List())+2)
-	trees = append(trees, c.content)
-	if c.menu != nil {
-		trees = append(trees, c.menu)
-	}
-	trees = append(trees, c.Overlays().List()...)
-	return trees
-}
-
-=======
->>>>>>> bee2235b
 func (c *mobileCanvas) overlayChanged() {
 	c.handleKeyboard(c.Focused())
 	c.SetDirty(true)
