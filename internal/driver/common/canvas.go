--- conflicted
+++ resolved
@@ -492,14 +492,11 @@
 	parent      *RenderCacheNode
 	// cache data
 	minSize fyne.Size
-<<<<<<< HEAD
-=======
 	// painterData is some data from the painter associated with the drawn node
 	// it may for instance point to a GL texture
 	// it should free all associated resources when released
 	// i.e. it should not simply be a texture reference integer
 	painterData any
->>>>>>> 23606261
 }
 
 // Obj returns the node object.
